/*
 * Copyright 2022 HM Revenue & Customs
 *
 * Licensed under the Apache License, Version 2.0 (the "License");
 * you may not use this file except in compliance with the License.
 * You may obtain a copy of the License at
 *
 *     http://www.apache.org/licenses/LICENSE-2.0
 *
 * Unless required by applicable law or agreed to in writing, software
 * distributed under the License is distributed on an "AS IS" BASIS,
 * WITHOUT WARRANTIES OR CONDITIONS OF ANY KIND, either express or implied.
 * See the License for the specific language governing permissions and
 * limitations under the License.
 */

package controllers

import config.AppConfig
import forms.{AddClientsToGroupForm, AddTeamMembersToGroupForm, GroupNameForm, YesNoForm}
import models.{ButtonSelect, DisplayClient, TeamMember}
import connectors.{AgentPermissionsConnector, GroupRequest}
import models.DisplayClient.toEnrolment
import play.api.Logging
import play.api.i18n.{I18nSupport, MessagesApi}
import play.api.mvc.{Action, AnyContent, MessagesControllerComponents}
import repository.SessionCacheRepository
import services.{GroupService, SessionCacheService}
import uk.gov.hmrc.agentmtdidentifiers.model.{AgentUser, Enrolment}
import uk.gov.hmrc.play.bootstrap.frontend.controller.FrontendController
import views.html.groups._

import javax.inject.{Inject, Singleton}
import scala.concurrent.{ExecutionContext, Future}
import scala.util.{Failure, Success}

@Singleton
class GroupController @Inject()
(
  authAction: AuthAction,
  mcc: MessagesControllerComponents,
  create: create,
  confirm_group_name: confirm_group_name,
  client_group_list: client_group_list,
  review_clients_to_add: review_clients_to_add,
  team_members_list: team_members_list,
  review_team_members_to_add: review_team_members_to_add,
  check_your_answers: check_your_answers,
  group_created: group_created,
  val agentPermissionsConnector: AgentPermissionsConnector,
  sessionCacheService: SessionCacheService,
  val sessionCacheRepository: SessionCacheRepository,
  groupService: GroupService
)(
  implicit val appConfig: AppConfig, ec: ExecutionContext,
  implicit override val messagesApi: MessagesApi
) extends FrontendController(mcc) with I18nSupport with SessionBehaviour with Logging {

  import authAction._


  def start: Action[AnyContent] = Action {
    Redirect(routes.GroupController.showGroupName)
  }

  def showGroupName: Action[AnyContent] = Action.async { implicit request =>
    isAuthorisedAgent { arn =>
      isOptedInWithSessionItem[String](GROUP_NAME)(arn) { maybeName =>
<<<<<<< HEAD
        Ok(create(CreateGroupForm.form().fill(maybeName.getOrElse("")))).toFuture
=======
        Ok(create(GroupNameForm.form.fill(maybeName.getOrElse("")))).toFuture
>>>>>>> 1bca2ffa
      }
    }
  }

  def submitGroupName: Action[AnyContent] = Action.async { implicit request =>
    isAuthorisedAgent { arn =>
      isOptedInComplete(arn) { _ =>
        GroupNameForm.form()
          .bindFromRequest
          .fold(
            formWithErrors =>
              Ok(create(formWithErrors)).toFuture
            ,
            (name: String) =>
              sessionCacheService.writeGroupNameAndRedirect(name)(routes.GroupController.showConfirmGroupName)
          )
      }
    }
  }

  def showConfirmGroupName: Action[AnyContent] = Action.async { implicit request =>
    isAuthorisedAgent { arn =>
      isOptedInWithSessionItem[String](GROUP_NAME)(arn) { maybeName =>
        maybeName.fold(Redirect(routes.GroupController.showGroupName).toFuture) { name =>
          Ok(confirm_group_name(
            YesNoForm.form("group.name.confirm.required.error"), name)).toFuture
        }
      }
    }
  }

  def submitConfirmGroupName: Action[AnyContent] = Action.async { implicit request =>
    isAuthorisedAgent { arn =>
      isOptedInWithSessionItem[String](GROUP_NAME)(arn) { maybeName =>
        maybeName.fold(Redirect(routes.GroupController.showGroupName).toFuture) { name =>
          YesNoForm
            .form("group.name.confirm.required.error")
            .bindFromRequest
            .fold(
              formWithErrors => Ok(confirm_group_name(formWithErrors, name)).toFuture,
              (nameIsCorrect: Boolean) => {
                if (nameIsCorrect)
                  sessionCacheService.confirmGroupNameAndRedirect(routes.GroupController.showSelectClients)
                else
                  Redirect(routes.GroupController.showGroupName.url).toFuture
              }
            )
        }
      }
    }
  }

  def showSelectClients: Action[AnyContent] = Action.async { implicit request =>
    isAuthorisedAgent { arn =>
      isOptedInWithSessionItem[String](GROUP_NAME)(arn) { maybeGroupName =>
        maybeGroupName.fold(Redirect(routes.GroupController.showGroupName).toFuture) { groupName =>
          isOptedInWithSessionItem[Seq[DisplayClient]](FILTERED_CLIENTS)(arn) { maybeFilteredResult =>
            isOptedInWithSessionItem[Boolean](HIDDEN_CLIENTS_EXIST)(arn) { maybeHiddenClients =>
              if (maybeFilteredResult.isDefined)
                Ok(client_group_list(maybeFilteredResult, groupName, maybeHiddenClients, AddClientsToGroupForm.form())).toFuture
              else groupService.getClients(arn).flatMap { maybeClients =>
                Ok(client_group_list(maybeClients, groupName, maybeHiddenClients, AddClientsToGroupForm.form())).toFuture
              }
            }
          }
        }
      }
    }
  }

  def submitSelectedClients: Action[AnyContent] = Action.async { implicit request =>
    isAuthorisedAgent { arn =>
      val buttonSelection: ButtonSelect = request.body.asFormUrlEncoded
        .fold(ButtonSelect.Continue: ButtonSelect)(someMap =>
          ButtonSelect(
            someMap.getOrElse("continue", someMap.getOrElse("submitFilter", someMap.getOrElse("submitClear", throw new RuntimeException("invalid button value for submitAddClients")))).last
          )
        )
      isOptedInWithSessionItem[String](GROUP_NAME)(arn) { maybeGroupName =>
        maybeGroupName.fold(Redirect(routes.GroupController.showGroupName).toFuture) { groupName =>
          isOptedInWithSessionItem[Seq[DisplayClient]](FILTERED_CLIENTS)(arn) { maybeFilteredResult =>
            isOptedInWithSessionItem[Boolean](HIDDEN_CLIENTS_EXIST)(arn) { maybeHiddenClients =>
              AddClientsToGroupForm
                .form(buttonSelection)
                .bindFromRequest()
                .fold(
                  formWithErrors => {
                    for {
                      _       <- if(buttonSelection == ButtonSelect.Continue)
                        sessionCacheService.clearSelectedClients()
                      else ().toFuture
                      result  <- if(maybeFilteredResult.isDefined)
                                  Ok(client_group_list(maybeFilteredResult, groupName, maybeHiddenClients, formWithErrors)).toFuture
                                    else groupService.getClients(arn).flatMap { maybeClients =>
                                      Ok(client_group_list(maybeClients, groupName, maybeHiddenClients, formWithErrors)).toFuture
                      }
                    } yield result
                  },
                  formData => {
                    groupService.processFormDataForClients(buttonSelection)(arn)(formData).map(_ =>
                      if(buttonSelection == ButtonSelect.Continue) Redirect(routes.GroupController.showReviewSelectedClients)
                      else Redirect(routes.GroupController.showSelectClients))
                  }
                )
            }
          }
        }
    }
    }
  }

  def showReviewSelectedClients: Action[AnyContent] = Action.async { implicit request =>
    isAuthorisedAgent { arn =>
      isOptedInWithSessionItem[String](GROUP_NAME)(arn) { maybeGroupName =>
        isOptedInWithSessionItem[Seq[DisplayClient]](GROUP_CLIENTS_SELECTED)(arn) { maybeClients =>
          maybeGroupName.fold(Redirect(routes.GroupController.showGroupName).toFuture)(groupName =>
            maybeClients.fold(Redirect(routes.GroupController.showSelectClients).toFuture)(clients =>
              Ok(review_clients_to_add(clients, groupName)).toFuture
            )
          )
        }
      }
    }
  }

  def showSelectTeamMembers: Action[AnyContent] = Action.async { implicit request =>
    isAuthorisedAgent { arn =>
      isOptedInWithSessionItem[String](GROUP_NAME)(arn) { maybeGroupName =>
        isOptedInWithSessionItem[Seq[TeamMember]](GROUP_TEAM_MEMBERS_SELECTED)(arn) { maybeSelectedTeamMembers =>
          isOptedInWithSessionItem[Seq[TeamMember]](FILTERED_TEAM_MEMBERS)(arn) { maybeFilteredResult =>
            isOptedInWithSessionItem[Boolean](HIDDEN_TEAM_MEMBERS_EXIST)(arn) { maybeHiddenTeamMembers =>
              maybeGroupName.fold(Redirect(routes.GroupController.showGroupName).toFuture) { groupName =>
                if (maybeFilteredResult.isDefined)
                  Ok(team_members_list(maybeFilteredResult, groupName, maybeHiddenTeamMembers, AddTeamMembersToGroupForm.form())).toFuture
                else groupService.getTeamMembers(arn)(maybeSelectedTeamMembers).flatMap { maybeTeamMembers =>
                  Ok(team_members_list(maybeTeamMembers, groupName, maybeHiddenTeamMembers, AddTeamMembersToGroupForm.form())).toFuture
                }
              }
            }
          }
        }
      }
    }
  }

  def submitSelectedTeamMembers: Action[AnyContent] = Action.async { implicit request =>
    isAuthorisedAgent { arn =>
      val buttonSelection: ButtonSelect = request.body.asFormUrlEncoded
        .fold(ButtonSelect.Continue: ButtonSelect)(someMap =>
          ButtonSelect(
            someMap.getOrElse("continue", someMap.getOrElse("submitFilter", someMap.getOrElse("submitClear", throw new RuntimeException("invalid button value for submitAddClients")))).last
          )
        )
      isOptedInWithSessionItem[String](GROUP_NAME)(arn) { maybeGroupName =>
        maybeGroupName.fold(Redirect(routes.GroupController.showGroupName).toFuture) { groupName =>
        isOptedInWithSessionItem[Seq[TeamMember]](GROUP_TEAM_MEMBERS_SELECTED)(arn) { maybeSelectedTeamMembers =>
          isOptedInWithSessionItem[Seq[TeamMember]](FILTERED_TEAM_MEMBERS)(arn) { maybeFilteredResult =>
            groupService.getTeamMembers(arn)(maybeSelectedTeamMembers).flatMap { maybeTeamMembers =>
              isOptedInWithSessionItem[Boolean](HIDDEN_TEAM_MEMBERS_EXIST)(arn) { maybeHiddenTeamMembers =>
              AddTeamMembersToGroupForm
                .form(buttonSelection)
                .bindFromRequest()
                .fold(
                  formWithErrors => {
                    for {
                      _       <- if(buttonSelection == ButtonSelect.Continue)
                        sessionCacheService.clearSelectedTeamMembers()

                      else ().toFuture
                      result  <- if(maybeFilteredResult.isDefined)
                        Ok(team_members_list(maybeFilteredResult, groupName, maybeHiddenTeamMembers, formWithErrors)).toFuture
                      else {
                        Ok(team_members_list(maybeTeamMembers, groupName, maybeHiddenTeamMembers, formWithErrors)).toFuture
                      }
                    } yield result
                  },
                  formData => {
                    groupService.processFormDataForTeamMembers(buttonSelection)(arn)(formData).map(_ =>
                      if(buttonSelection == ButtonSelect.Continue) Redirect(routes.GroupController.showReviewSelectedTeamMembers)
                      else Redirect(routes.GroupController.showSelectTeamMembers))
                  }
                )
              }
            }
          }
        }
      }
      }
    }
  }

  def showReviewSelectedTeamMembers: Action[AnyContent] = Action.async { implicit request =>
    isAuthorisedAgent { arn =>
      isOptedInWithSessionItem[String](GROUP_NAME)(arn) { maybeGroupName =>
        isOptedInWithSessionItem[Seq[TeamMember]](GROUP_TEAM_MEMBERS_SELECTED)(arn) { maybeTeamMembers =>
          maybeGroupName.fold(Redirect(routes.GroupController.showGroupName).toFuture)(groupName =>
            maybeTeamMembers.fold(
              Redirect(routes.GroupController.showSelectTeamMembers).toFuture)
            (teamMembers =>
              Ok(review_team_members_to_add(teamMembers, groupName)).toFuture
            )
          )
        }
      }
    }
  }

  def showCheckYourAnswers: Action[AnyContent] = Action.async { implicit request =>
    isAuthorisedAgent { arn =>
      isOptedInWithSessionItem[String](GROUP_NAME)(arn) { maybeGroupName =>
        maybeGroupName.fold(
          Redirect(routes.GroupController.showGroupName).toFuture) { groupName =>
          isOptedInWithSessionItem[Seq[TeamMember]](GROUP_TEAM_MEMBERS_SELECTED)(arn) { maybeTeamMembers =>
            isOptedInWithSessionItem[Seq[DisplayClient]](GROUP_CLIENTS_SELECTED)(arn) { maybeClients =>
              Ok(check_your_answers(groupName, maybeTeamMembers.map(_.length), maybeClients.map(_.length))).toFuture
            }
          }
        }
      }
    }
  }

  def submitCheckYourAnswers: Action[AnyContent] = Action.async { implicit request =>
    isAuthorisedAgent { arn =>
      isOptedInWithSessionItem[String](GROUP_NAME)(arn) { maybeGroupName =>
        maybeGroupName.fold(
          Redirect(routes.GroupController.showGroupName).toFuture
        ) { groupName =>
          val createGroupResponse = for {
            enrolments: Option[Seq[Enrolment]] <-
              sessionCacheRepository.getFromSession[Seq[DisplayClient]](GROUP_CLIENTS_SELECTED)
                .flatMap { maybeClients: Option[Seq[DisplayClient]] =>
                  Future(
                    maybeClients.map(dcs => dcs.map(toEnrolment(_)))
                  )
                }

            members: Option[Seq[AgentUser]] <-
              sessionCacheRepository.getFromSession[Seq[TeamMember]](GROUP_TEAM_MEMBERS_SELECTED)
                .flatMap { maybeTeamMembers: Option[Seq[TeamMember]] =>
                  Future(maybeTeamMembers.map(tms => tms.map(tm => AgentUser(tm.userId.get, tm.name))))
                }

            groupRequest = GroupRequest(groupName, members, enrolments)
            response <- agentPermissionsConnector.createGroup(arn)(groupRequest)

          } yield response

          createGroupResponse.transformWith {
            case Success(_) =>
              sessionCacheService.clearAll()
              sessionCacheRepository
                .putSession[String](NAME_OF_GROUP_CREATED, groupName)
                .map(_ => Redirect(routes.GroupController.showGroupCreated))
            case Failure(ex) =>
              throw ex
          }
        }
      }
    }
  }

  def showGroupCreated: Action[AnyContent] = Action.async { implicit request =>
    isAuthorisedAgent { arn =>
      isOptedInWithSessionItem[String](NAME_OF_GROUP_CREATED)(arn) { maybeGroupName =>
        maybeGroupName.fold(
          Redirect(routes.GroupController.showGroupName).toFuture
        )(groupName =>
          Ok(group_created(groupName)).toFuture
        )
      }
    }
  }

}<|MERGE_RESOLUTION|>--- conflicted
+++ resolved
@@ -66,11 +66,7 @@
   def showGroupName: Action[AnyContent] = Action.async { implicit request =>
     isAuthorisedAgent { arn =>
       isOptedInWithSessionItem[String](GROUP_NAME)(arn) { maybeName =>
-<<<<<<< HEAD
-        Ok(create(CreateGroupForm.form().fill(maybeName.getOrElse("")))).toFuture
-=======
         Ok(create(GroupNameForm.form.fill(maybeName.getOrElse("")))).toFuture
->>>>>>> 1bca2ffa
       }
     }
   }
