/*
 * Copyright 2022 HM Revenue & Customs
 *
 * Licensed under the Apache License, Version 2.0 (the "License");
 * you may not use this file except in compliance with the License.
 * You may obtain a copy of the License at
 *
 *     http://www.apache.org/licenses/LICENSE-2.0
 *
 * Unless required by applicable law or agreed to in writing, software
 * distributed under the License is distributed on an "AS IS" BASIS,
 * WITHOUT WARRANTIES OR CONDITIONS OF ANY KIND, either express or implied.
 * See the License for the specific language governing permissions and
 * limitations under the License.
 */

package services

import connectors.AgentUserClientDetailsConnector
import controllers.{FILTERED_CLIENTS, FILTERED_TEAM_MEMBERS, GROUP_CLIENTS_SELECTED, GROUP_TEAM_MEMBERS_SELECTED, HIDDEN_CLIENTS_EXIST, HIDDEN_TEAM_MEMBERS_EXIST}
import models.{AddClientsToGroup, AddTeamMembersToGroup, ButtonSelect, DisplayClient, Selectable, TeamMember}
import models.ButtonSelect._
import play.api.libs.json.{Reads, Writes}
import play.api.mvc.Request
import repository.SessionCacheRepository
import uk.gov.hmrc.agentmtdidentifiers.model.Arn
import uk.gov.hmrc.http.HeaderCarrier
import uk.gov.hmrc.mongo.cache.DataKey

import javax.inject.{Inject, Singleton}
import scala.concurrent.{ExecutionContext, Future}
@Singleton
class GroupService @Inject() (
  agentUserClientDetailsConnector: AgentUserClientDetailsConnector,
  sessionCacheRepository: SessionCacheRepository
) {

  def getClients(
    arn: Arn
  )(implicit request: Request[_], hc: HeaderCarrier, ec: ExecutionContext): Future[Option[Seq[DisplayClient]]] =
    for {
      es3Clients <- agentUserClientDetailsConnector.getClients(arn)
      es3AsDisplayClients = es3Clients.map(clientSeq => clientSeq.map(client => DisplayClient.fromClient(client)))
      maybeSelectedClients <- sessionCacheRepository
                                .getFromSession[Seq[DisplayClient]](GROUP_CLIENTS_SELECTED)
      es3WithoutPreSelected =
        es3AsDisplayClients.map(
          _.filterNot(dc => maybeSelectedClients.fold(false)(_.map(_.hmrcRef).contains(dc.hmrcRef)))
        )
      mergedWithPreselected = es3WithoutPreSelected.map(_.toList ::: maybeSelectedClients.getOrElse(List.empty).toList)
      sorted = mergedWithPreselected.map(_.sortBy(_.name))
    } yield sorted

  def getTeamMembers(arn: Arn)(
    maybeSelectedTeamMembers: Option[Seq[TeamMember]] = None
  )(implicit hc: HeaderCarrier, ec: ExecutionContext): Future[Option[Seq[TeamMember]]] =
    for {
      ugsUsers <- agentUserClientDetailsConnector.getTeamMembers(arn)
      ugsAsTeamMembers = ugsUsers.map(list => list.map(TeamMember.fromUserDetails))
      ugsWithoutPreSelected = ugsAsTeamMembers.map(teamMembers =>
                                teamMembers.filterNot(teamMember =>
                                  maybeSelectedTeamMembers.fold(false)(_.map(_.userId).contains(teamMember.userId))
                                )
                              )
      mergedWithPreselected = ugsWithoutPreSelected
                                .map(_.toList ::: maybeSelectedTeamMembers.getOrElse(List.empty).toList)
                                .map(_.sortBy(_.name))
    } yield mergedWithPreselected

  /*
   * a) add the group members that are in the form that are not already in the session
   * b) remove from the session the group members that were de-selected
   *
   * */
  def addMembersToGroup[T <: Selectable](
    formData: Option[List[T]]
  )(sessionMembersDataKey: DataKey[Seq[T]], filteredMembersDataKey: DataKey[Seq[T]])(implicit
    hc: HeaderCarrier,
    request: Request[Any],
    ec: ExecutionContext,
    reads: Reads[Seq[T]],
    writes: Writes[Seq[T]]
  ): Future[Unit] =
    for {
<<<<<<< HEAD
      filteredResult <- sessionCacheRepository.getFromSession(FILTERED_CLIENTS)
      oldSessionClients <- sessionCacheRepository.getFromSession(
        GROUP_CLIENTS_SELECTED)
      formClients = formData.clients.map(_.map(_.copy(selected = true))) //make them selected to store in session
      selectedFiltered = filteredResult.map(_.filter(_.selected).toList)
      hiddenSelected = oldSessionClients.map(
        old =>
          old diff selectedFiltered
            .getOrElse(old)) // make this Nil if there was no filter applied
      formDiffHidden = formClients.map(
        _ diff hiddenSelected.getOrElse(List.empty))
      newSessionClients = formDiffHidden.map(
        _ ::: hiddenSelected
          .map(_.toList)
          .getOrElse(List.empty)) //combine the hidden selected with the new one's in the form
      _ = newSessionClients.map(clients => {
        sessionCacheRepository.putSession(GROUP_CLIENTS_SELECTED, clients)
      })
    } yield ()
=======
      inSession <- sessionCacheRepository
                     .getFromSession[Seq[T]](sessionMembersDataKey)
                     .map(_.map(_.toList))
>>>>>>> 87d100ff

      filteredSelected <- sessionCacheRepository
                            .getFromSession[Seq[T]](filteredMembersDataKey)
                            .map(_.map(_.filter(_.selected == true).toList))

      deSelected = filteredSelected
                     .orElse(inSession)
                     .map(_ diff formData.getOrElse(Nil))
      added = formData.map(_ diff filteredSelected.getOrElse(Nil))

      toSave = added.getOrElse(Nil) ::: inSession.getOrElse(Nil) diff deSelected
                 .getOrElse(Nil)
      _ = sessionCacheRepository
            .putSession[Seq[T]](sessionMembersDataKey, toSave.distinct)

    } yield ()

  def filterClients(arn: Arn)(
    formData: AddClientsToGroup
  )(implicit hc: HeaderCarrier, request: Request[Any], ec: ExecutionContext): Future[Option[Seq[DisplayClient]]] =
    for {
      clients <- getClients(arn).map(_.map(_.toVector))
      maybeTaxService = formData.filter
      resultByTaxService = maybeTaxService.fold(clients)(term =>
                             if (term == "TRUST")
                               clients.map(_.filter(_.taxService.contains("HMRC-TERS")))
                             else clients.map(_.filter(_.taxService == term))
                           )
      maybeTaxRefOrName = formData.search
      resultByName = maybeTaxRefOrName.fold(resultByTaxService)(term =>
                       resultByTaxService.map(_.filter(_.name.toLowerCase.contains(term.toLowerCase)))
                     )
      resultByTaxRef = maybeTaxRefOrName.fold(resultByTaxService)(term =>
                         resultByTaxService.map(_.filter(_.hmrcRef.toLowerCase.contains(term.toLowerCase)))
                       )
      consolidatedResult = resultByName
                             .map(_ ++ resultByTaxRef.getOrElse(Vector.empty))
                             .map(_.distinct)
      result = consolidatedResult.map(_.toVector)
      _ = result.map(filteredResult => sessionCacheRepository.putSession(FILTERED_CLIENTS, filteredResult))
      hiddenClients = clients.map(
                        _.filter(_.selected) diff result
                          .getOrElse(Vector.empty)
                          .filter(_.selected)
                      )
      _ = hiddenClients.map(hidden =>
            if (hidden.nonEmpty)
              sessionCacheRepository.putSession(HIDDEN_CLIENTS_EXIST, true)
          )
    } yield result

  def filterTeamMembers(arn: Arn)(
    formData: AddTeamMembersToGroup
  )(implicit hc: HeaderCarrier, request: Request[Any], ec: ExecutionContext): Future[Option[Seq[TeamMember]]] =
    for {
      selectedTeamMembers <- sessionCacheRepository.getFromSession(GROUP_TEAM_MEMBERS_SELECTED)
      teamMembers <- getTeamMembers(arn)(selectedTeamMembers)
                       .map(_.map(_.toVector))
      maybeNameOrEmail = formData.search
      resultByName = maybeNameOrEmail.fold(teamMembers)(term =>
                       teamMembers.map(_.filter(_.name.toLowerCase.contains(term.toLowerCase)))
                     )
      resultByEmail = maybeNameOrEmail.fold(teamMembers)(term =>
                        teamMembers.map(_.filter(_.email.toLowerCase.contains(term.toLowerCase)))
                      )
      consolidatedResult = resultByName
                             .map(_ ++ resultByEmail.getOrElse(Vector.empty))
                             .map(_.distinct)
      result = consolidatedResult.map(_.toVector)
      _ = result.map(filteredResult => sessionCacheRepository.putSession(FILTERED_TEAM_MEMBERS, filteredResult))
      hiddenTeamMembers = teamMembers.map(
                            _.filter(_.selected) diff result
                              .map(_.filter(_.selected))
                              .getOrElse(Vector.empty)
                          )
      _ = hiddenTeamMembers.map(hidden =>
            if (hidden.nonEmpty)
              sessionCacheRepository.putSession(HIDDEN_TEAM_MEMBERS_EXIST, true)
          )
    } yield result

  def processFormDataForClients(buttonPress: ButtonSelect)(arn: Arn)(
    formData: AddClientsToGroup
  )(implicit hc: HeaderCarrier, request: Request[Any], ec: ExecutionContext): Future[Unit] =
    buttonPress match {
      case Clear =>
        for {
          _ <- addMembersToGroup(formData.clients.map(_.map(_.copy(selected = true))))(
                 GROUP_CLIENTS_SELECTED,
                 FILTERED_CLIENTS
               )
          _ <- sessionCacheRepository.deleteFromSession(FILTERED_CLIENTS)
          _ <- sessionCacheRepository.deleteFromSession(HIDDEN_CLIENTS_EXIST)
        } yield ()

      case Continue =>
        for {
          _ <- addMembersToGroup(formData.clients.map(_.map(_.copy(selected = true))))(
                 GROUP_CLIENTS_SELECTED,
                 FILTERED_CLIENTS
               )
          _ <- sessionCacheRepository.deleteFromSession(FILTERED_CLIENTS)
          _ <- sessionCacheRepository.deleteFromSession(HIDDEN_CLIENTS_EXIST)
        } yield ()

      case Filter =>
        for {
          _ <- addMembersToGroup(formData.clients.map(_.map(_.copy(selected = true))))(
                 GROUP_CLIENTS_SELECTED,
                 FILTERED_CLIENTS
               )
          _ <- filterClients(arn)(formData)
        } yield ()
    }

  def processFormDataForTeamMembers(buttonPress: ButtonSelect)(arn: Arn)(
    formData: AddTeamMembersToGroup
  )(implicit hc: HeaderCarrier, request: Request[Any], ec: ExecutionContext): Future[Unit] =
    buttonPress match {
      case Clear =>
        for {
          _ <- addMembersToGroup(formData.members.map(_.map(_.copy(selected = true))))(
                 GROUP_TEAM_MEMBERS_SELECTED,
                 FILTERED_TEAM_MEMBERS
               )
          _ <- sessionCacheRepository.deleteFromSession(FILTERED_TEAM_MEMBERS)
          _ <- sessionCacheRepository.deleteFromSession(HIDDEN_TEAM_MEMBERS_EXIST)
        } yield ()

      case Continue =>
        for {
          _ <- addMembersToGroup(formData.members.map(_.map(_.copy(selected = true))))(
                 GROUP_TEAM_MEMBERS_SELECTED,
                 FILTERED_TEAM_MEMBERS
               )
          _ <- sessionCacheRepository.deleteFromSession(FILTERED_TEAM_MEMBERS)
          _ <- sessionCacheRepository.deleteFromSession(HIDDEN_TEAM_MEMBERS_EXIST)
        } yield ()

      case Filter =>
        for {
          _ <- addMembersToGroup(formData.members.map(_.map(_.copy(selected = true))))(
                 GROUP_TEAM_MEMBERS_SELECTED,
                 FILTERED_TEAM_MEMBERS
               )
          _ <- filterTeamMembers(arn)(formData)
        } yield ()
    }

}<|MERGE_RESOLUTION|>--- conflicted
+++ resolved
@@ -17,8 +17,22 @@
 package services
 
 import connectors.AgentUserClientDetailsConnector
-import controllers.{FILTERED_CLIENTS, FILTERED_TEAM_MEMBERS, GROUP_CLIENTS_SELECTED, GROUP_TEAM_MEMBERS_SELECTED, HIDDEN_CLIENTS_EXIST, HIDDEN_TEAM_MEMBERS_EXIST}
-import models.{AddClientsToGroup, AddTeamMembersToGroup, ButtonSelect, DisplayClient, Selectable, TeamMember}
+import controllers.{
+  FILTERED_CLIENTS,
+  FILTERED_TEAM_MEMBERS,
+  GROUP_CLIENTS_SELECTED,
+  GROUP_TEAM_MEMBERS_SELECTED,
+  HIDDEN_CLIENTS_EXIST,
+  HIDDEN_TEAM_MEMBERS_EXIST
+}
+import models.{
+  AddClientsToGroup,
+  AddTeamMembersToGroup,
+  ButtonSelect,
+  DisplayClient,
+  Selectable,
+  TeamMember
+}
 import models.ButtonSelect._
 import play.api.libs.json.{Reads, Writes}
 import play.api.mvc.Request
@@ -30,41 +44,49 @@
 import javax.inject.{Inject, Singleton}
 import scala.concurrent.{ExecutionContext, Future}
 @Singleton
-class GroupService @Inject() (
-  agentUserClientDetailsConnector: AgentUserClientDetailsConnector,
-  sessionCacheRepository: SessionCacheRepository
+class GroupService @Inject()(
+    agentUserClientDetailsConnector: AgentUserClientDetailsConnector,
+    sessionCacheRepository: SessionCacheRepository
 ) {
 
   def getClients(
-    arn: Arn
-  )(implicit request: Request[_], hc: HeaderCarrier, ec: ExecutionContext): Future[Option[Seq[DisplayClient]]] =
+      arn: Arn
+  )(implicit request: Request[_],
+    hc: HeaderCarrier,
+    ec: ExecutionContext): Future[Option[Seq[DisplayClient]]] =
     for {
       es3Clients <- agentUserClientDetailsConnector.getClients(arn)
-      es3AsDisplayClients = es3Clients.map(clientSeq => clientSeq.map(client => DisplayClient.fromClient(client)))
+      es3AsDisplayClients = es3Clients.map(clientSeq =>
+        clientSeq.map(client => DisplayClient.fromClient(client)))
       maybeSelectedClients <- sessionCacheRepository
-                                .getFromSession[Seq[DisplayClient]](GROUP_CLIENTS_SELECTED)
-      es3WithoutPreSelected =
-        es3AsDisplayClients.map(
-          _.filterNot(dc => maybeSelectedClients.fold(false)(_.map(_.hmrcRef).contains(dc.hmrcRef)))
-        )
-      mergedWithPreselected = es3WithoutPreSelected.map(_.toList ::: maybeSelectedClients.getOrElse(List.empty).toList)
+        .getFromSession[Seq[DisplayClient]](GROUP_CLIENTS_SELECTED)
+      es3WithoutPreSelected = es3AsDisplayClients.map(
+        _.filterNot(
+          dc =>
+            maybeSelectedClients.fold(false)(
+              _.map(_.hmrcRef).contains(dc.hmrcRef)))
+      )
+      mergedWithPreselected = es3WithoutPreSelected.map(
+        _.toList ::: maybeSelectedClients.getOrElse(List.empty).toList)
       sorted = mergedWithPreselected.map(_.sortBy(_.name))
     } yield sorted
 
   def getTeamMembers(arn: Arn)(
-    maybeSelectedTeamMembers: Option[Seq[TeamMember]] = None
-  )(implicit hc: HeaderCarrier, ec: ExecutionContext): Future[Option[Seq[TeamMember]]] =
+      maybeSelectedTeamMembers: Option[Seq[TeamMember]] = None
+  )(implicit hc: HeaderCarrier,
+    ec: ExecutionContext): Future[Option[Seq[TeamMember]]] =
     for {
       ugsUsers <- agentUserClientDetailsConnector.getTeamMembers(arn)
-      ugsAsTeamMembers = ugsUsers.map(list => list.map(TeamMember.fromUserDetails))
-      ugsWithoutPreSelected = ugsAsTeamMembers.map(teamMembers =>
-                                teamMembers.filterNot(teamMember =>
-                                  maybeSelectedTeamMembers.fold(false)(_.map(_.userId).contains(teamMember.userId))
-                                )
-                              )
+      ugsAsTeamMembers = ugsUsers.map(list =>
+        list.map(TeamMember.fromUserDetails))
+      ugsWithoutPreSelected = ugsAsTeamMembers.map(
+        teamMembers =>
+          teamMembers.filterNot(teamMember =>
+            maybeSelectedTeamMembers.fold(false)(
+              _.map(_.userId).contains(teamMember.userId))))
       mergedWithPreselected = ugsWithoutPreSelected
-                                .map(_.toList ::: maybeSelectedTeamMembers.getOrElse(List.empty).toList)
-                                .map(_.sortBy(_.name))
+        .map(_.toList ::: maybeSelectedTeamMembers.getOrElse(List.empty).toList)
+        .map(_.sortBy(_.name))
     } yield mergedWithPreselected
 
   /*
@@ -73,185 +95,189 @@
    *
    * */
   def addMembersToGroup[T <: Selectable](
-    formData: Option[List[T]]
-  )(sessionMembersDataKey: DataKey[Seq[T]], filteredMembersDataKey: DataKey[Seq[T]])(implicit
-    hc: HeaderCarrier,
-    request: Request[Any],
-    ec: ExecutionContext,
-    reads: Reads[Seq[T]],
-    writes: Writes[Seq[T]]
-  ): Future[Unit] =
-    for {
-<<<<<<< HEAD
-      filteredResult <- sessionCacheRepository.getFromSession(FILTERED_CLIENTS)
-      oldSessionClients <- sessionCacheRepository.getFromSession(
-        GROUP_CLIENTS_SELECTED)
-      formClients = formData.clients.map(_.map(_.copy(selected = true))) //make them selected to store in session
-      selectedFiltered = filteredResult.map(_.filter(_.selected).toList)
-      hiddenSelected = oldSessionClients.map(
-        old =>
-          old diff selectedFiltered
-            .getOrElse(old)) // make this Nil if there was no filter applied
-      formDiffHidden = formClients.map(
-        _ diff hiddenSelected.getOrElse(List.empty))
-      newSessionClients = formDiffHidden.map(
-        _ ::: hiddenSelected
-          .map(_.toList)
-          .getOrElse(List.empty)) //combine the hidden selected with the new one's in the form
-      _ = newSessionClients.map(clients => {
-        sessionCacheRepository.putSession(GROUP_CLIENTS_SELECTED, clients)
-      })
+      formData: Option[List[T]]
+  )(sessionMembersDataKey: DataKey[Seq[T]],
+    filteredMembersDataKey: DataKey[Seq[T]])(
+      implicit
+      hc: HeaderCarrier,
+      request: Request[Any],
+      ec: ExecutionContext,
+      reads: Reads[Seq[T]],
+      writes: Writes[Seq[T]]): Future[Unit] =
+    for {
+      inSession <- sessionCacheRepository
+        .getFromSession[Seq[T]](sessionMembersDataKey)
+        .map(_.map(_.toList))
+
+      filteredSelected <- sessionCacheRepository
+        .getFromSession[Seq[T]](filteredMembersDataKey)
+        .map(_.map(_.filter(_.selected == true).toList))
+
+      deSelected = filteredSelected
+        .orElse(inSession)
+        .map(_ diff formData.getOrElse(Nil))
+      added = formData.map(_ diff filteredSelected.getOrElse(Nil))
+
+      toSave = added.getOrElse(Nil) ::: inSession.getOrElse(Nil) diff deSelected
+        .getOrElse(Nil)
+      _ = sessionCacheRepository
+        .putSession[Seq[T]](sessionMembersDataKey, toSave.distinct)
+
     } yield ()
-=======
-      inSession <- sessionCacheRepository
-                     .getFromSession[Seq[T]](sessionMembersDataKey)
-                     .map(_.map(_.toList))
->>>>>>> 87d100ff
-
-      filteredSelected <- sessionCacheRepository
-                            .getFromSession[Seq[T]](filteredMembersDataKey)
-                            .map(_.map(_.filter(_.selected == true).toList))
-
-      deSelected = filteredSelected
-                     .orElse(inSession)
-                     .map(_ diff formData.getOrElse(Nil))
-      added = formData.map(_ diff filteredSelected.getOrElse(Nil))
-
-      toSave = added.getOrElse(Nil) ::: inSession.getOrElse(Nil) diff deSelected
-                 .getOrElse(Nil)
-      _ = sessionCacheRepository
-            .putSession[Seq[T]](sessionMembersDataKey, toSave.distinct)
-
-    } yield ()
 
   def filterClients(arn: Arn)(
-    formData: AddClientsToGroup
-  )(implicit hc: HeaderCarrier, request: Request[Any], ec: ExecutionContext): Future[Option[Seq[DisplayClient]]] =
+      formData: AddClientsToGroup
+  )(implicit hc: HeaderCarrier,
+    request: Request[Any],
+    ec: ExecutionContext): Future[Option[Seq[DisplayClient]]] =
     for {
       clients <- getClients(arn).map(_.map(_.toVector))
       maybeTaxService = formData.filter
-      resultByTaxService = maybeTaxService.fold(clients)(term =>
-                             if (term == "TRUST")
-                               clients.map(_.filter(_.taxService.contains("HMRC-TERS")))
-                             else clients.map(_.filter(_.taxService == term))
-                           )
+      resultByTaxService = maybeTaxService.fold(clients)(
+        term =>
+          if (term == "TRUST")
+            clients.map(_.filter(_.taxService.contains("HMRC-TERS")))
+          else clients.map(_.filter(_.taxService == term)))
       maybeTaxRefOrName = formData.search
-      resultByName = maybeTaxRefOrName.fold(resultByTaxService)(term =>
-                       resultByTaxService.map(_.filter(_.name.toLowerCase.contains(term.toLowerCase)))
-                     )
-      resultByTaxRef = maybeTaxRefOrName.fold(resultByTaxService)(term =>
-                         resultByTaxService.map(_.filter(_.hmrcRef.toLowerCase.contains(term.toLowerCase)))
-                       )
+      resultByName = maybeTaxRefOrName.fold(resultByTaxService)(
+        term =>
+          resultByTaxService.map(
+            _.filter(_.name.toLowerCase.contains(term.toLowerCase))))
+      resultByTaxRef = maybeTaxRefOrName.fold(resultByTaxService)(
+        term =>
+          resultByTaxService.map(
+            _.filter(_.hmrcRef.toLowerCase.contains(term.toLowerCase))))
       consolidatedResult = resultByName
-                             .map(_ ++ resultByTaxRef.getOrElse(Vector.empty))
-                             .map(_.distinct)
+        .map(_ ++ resultByTaxRef.getOrElse(Vector.empty))
+        .map(_.distinct)
       result = consolidatedResult.map(_.toVector)
-      _ = result.map(filteredResult => sessionCacheRepository.putSession(FILTERED_CLIENTS, filteredResult))
+      _ = result.map(filteredResult =>
+        sessionCacheRepository.putSession(FILTERED_CLIENTS, filteredResult))
       hiddenClients = clients.map(
-                        _.filter(_.selected) diff result
-                          .getOrElse(Vector.empty)
-                          .filter(_.selected)
-                      )
-      _ = hiddenClients.map(hidden =>
-            if (hidden.nonEmpty)
-              sessionCacheRepository.putSession(HIDDEN_CLIENTS_EXIST, true)
-          )
+        _.filter(_.selected) diff result
+          .getOrElse(Vector.empty)
+          .filter(_.selected)
+      )
+      _ = hiddenClients.map(
+        hidden =>
+          if (hidden.nonEmpty)
+            sessionCacheRepository.putSession(HIDDEN_CLIENTS_EXIST, true))
     } yield result
 
   def filterTeamMembers(arn: Arn)(
-    formData: AddTeamMembersToGroup
-  )(implicit hc: HeaderCarrier, request: Request[Any], ec: ExecutionContext): Future[Option[Seq[TeamMember]]] =
-    for {
-      selectedTeamMembers <- sessionCacheRepository.getFromSession(GROUP_TEAM_MEMBERS_SELECTED)
+      formData: AddTeamMembersToGroup
+  )(implicit hc: HeaderCarrier,
+    request: Request[Any],
+    ec: ExecutionContext): Future[Option[Seq[TeamMember]]] =
+    for {
+      selectedTeamMembers <- sessionCacheRepository.getFromSession(
+        GROUP_TEAM_MEMBERS_SELECTED)
       teamMembers <- getTeamMembers(arn)(selectedTeamMembers)
-                       .map(_.map(_.toVector))
+        .map(_.map(_.toVector))
       maybeNameOrEmail = formData.search
-      resultByName = maybeNameOrEmail.fold(teamMembers)(term =>
-                       teamMembers.map(_.filter(_.name.toLowerCase.contains(term.toLowerCase)))
-                     )
-      resultByEmail = maybeNameOrEmail.fold(teamMembers)(term =>
-                        teamMembers.map(_.filter(_.email.toLowerCase.contains(term.toLowerCase)))
-                      )
+      resultByName = maybeNameOrEmail.fold(teamMembers)(
+        term =>
+          teamMembers.map(
+            _.filter(_.name.toLowerCase.contains(term.toLowerCase))))
+      resultByEmail = maybeNameOrEmail.fold(teamMembers)(
+        term =>
+          teamMembers.map(
+            _.filter(_.email.toLowerCase.contains(term.toLowerCase))))
       consolidatedResult = resultByName
-                             .map(_ ++ resultByEmail.getOrElse(Vector.empty))
-                             .map(_.distinct)
+        .map(_ ++ resultByEmail.getOrElse(Vector.empty))
+        .map(_.distinct)
       result = consolidatedResult.map(_.toVector)
-      _ = result.map(filteredResult => sessionCacheRepository.putSession(FILTERED_TEAM_MEMBERS, filteredResult))
+      _ = result.map(
+        filteredResult =>
+          sessionCacheRepository.putSession(FILTERED_TEAM_MEMBERS,
+                                            filteredResult))
       hiddenTeamMembers = teamMembers.map(
-                            _.filter(_.selected) diff result
-                              .map(_.filter(_.selected))
-                              .getOrElse(Vector.empty)
-                          )
-      _ = hiddenTeamMembers.map(hidden =>
-            if (hidden.nonEmpty)
-              sessionCacheRepository.putSession(HIDDEN_TEAM_MEMBERS_EXIST, true)
-          )
+        _.filter(_.selected) diff result
+          .map(_.filter(_.selected))
+          .getOrElse(Vector.empty)
+      )
+      _ = hiddenTeamMembers.map(
+        hidden =>
+          if (hidden.nonEmpty)
+            sessionCacheRepository.putSession(HIDDEN_TEAM_MEMBERS_EXIST, true))
     } yield result
 
   def processFormDataForClients(buttonPress: ButtonSelect)(arn: Arn)(
-    formData: AddClientsToGroup
-  )(implicit hc: HeaderCarrier, request: Request[Any], ec: ExecutionContext): Future[Unit] =
+      formData: AddClientsToGroup
+  )(implicit hc: HeaderCarrier,
+    request: Request[Any],
+    ec: ExecutionContext): Future[Unit] =
     buttonPress match {
       case Clear =>
         for {
-          _ <- addMembersToGroup(formData.clients.map(_.map(_.copy(selected = true))))(
-                 GROUP_CLIENTS_SELECTED,
-                 FILTERED_CLIENTS
-               )
+          _ <- addMembersToGroup(
+            formData.clients.map(_.map(_.copy(selected = true))))(
+            GROUP_CLIENTS_SELECTED,
+            FILTERED_CLIENTS
+          )
           _ <- sessionCacheRepository.deleteFromSession(FILTERED_CLIENTS)
           _ <- sessionCacheRepository.deleteFromSession(HIDDEN_CLIENTS_EXIST)
         } yield ()
 
       case Continue =>
         for {
-          _ <- addMembersToGroup(formData.clients.map(_.map(_.copy(selected = true))))(
-                 GROUP_CLIENTS_SELECTED,
-                 FILTERED_CLIENTS
-               )
+          _ <- addMembersToGroup(
+            formData.clients.map(_.map(_.copy(selected = true))))(
+            GROUP_CLIENTS_SELECTED,
+            FILTERED_CLIENTS
+          )
           _ <- sessionCacheRepository.deleteFromSession(FILTERED_CLIENTS)
           _ <- sessionCacheRepository.deleteFromSession(HIDDEN_CLIENTS_EXIST)
         } yield ()
 
       case Filter =>
         for {
-          _ <- addMembersToGroup(formData.clients.map(_.map(_.copy(selected = true))))(
-                 GROUP_CLIENTS_SELECTED,
-                 FILTERED_CLIENTS
-               )
+          _ <- addMembersToGroup(
+            formData.clients.map(_.map(_.copy(selected = true))))(
+            GROUP_CLIENTS_SELECTED,
+            FILTERED_CLIENTS
+          )
           _ <- filterClients(arn)(formData)
         } yield ()
     }
 
   def processFormDataForTeamMembers(buttonPress: ButtonSelect)(arn: Arn)(
-    formData: AddTeamMembersToGroup
-  )(implicit hc: HeaderCarrier, request: Request[Any], ec: ExecutionContext): Future[Unit] =
+      formData: AddTeamMembersToGroup
+  )(implicit hc: HeaderCarrier,
+    request: Request[Any],
+    ec: ExecutionContext): Future[Unit] =
     buttonPress match {
       case Clear =>
         for {
-          _ <- addMembersToGroup(formData.members.map(_.map(_.copy(selected = true))))(
-                 GROUP_TEAM_MEMBERS_SELECTED,
-                 FILTERED_TEAM_MEMBERS
-               )
+          _ <- addMembersToGroup(
+            formData.members.map(_.map(_.copy(selected = true))))(
+            GROUP_TEAM_MEMBERS_SELECTED,
+            FILTERED_TEAM_MEMBERS
+          )
           _ <- sessionCacheRepository.deleteFromSession(FILTERED_TEAM_MEMBERS)
-          _ <- sessionCacheRepository.deleteFromSession(HIDDEN_TEAM_MEMBERS_EXIST)
+          _ <- sessionCacheRepository.deleteFromSession(
+            HIDDEN_TEAM_MEMBERS_EXIST)
         } yield ()
 
       case Continue =>
         for {
-          _ <- addMembersToGroup(formData.members.map(_.map(_.copy(selected = true))))(
-                 GROUP_TEAM_MEMBERS_SELECTED,
-                 FILTERED_TEAM_MEMBERS
-               )
+          _ <- addMembersToGroup(
+            formData.members.map(_.map(_.copy(selected = true))))(
+            GROUP_TEAM_MEMBERS_SELECTED,
+            FILTERED_TEAM_MEMBERS
+          )
           _ <- sessionCacheRepository.deleteFromSession(FILTERED_TEAM_MEMBERS)
-          _ <- sessionCacheRepository.deleteFromSession(HIDDEN_TEAM_MEMBERS_EXIST)
+          _ <- sessionCacheRepository.deleteFromSession(
+            HIDDEN_TEAM_MEMBERS_EXIST)
         } yield ()
 
       case Filter =>
         for {
-          _ <- addMembersToGroup(formData.members.map(_.map(_.copy(selected = true))))(
-                 GROUP_TEAM_MEMBERS_SELECTED,
-                 FILTERED_TEAM_MEMBERS
-               )
+          _ <- addMembersToGroup(
+            formData.members.map(_.map(_.copy(selected = true))))(
+            GROUP_TEAM_MEMBERS_SELECTED,
+            FILTERED_TEAM_MEMBERS
+          )
           _ <- filterTeamMembers(arn)(formData)
         } yield ()
     }
