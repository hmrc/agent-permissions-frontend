--- conflicted
+++ resolved
@@ -38,10 +38,7 @@
     ".*CreateGroupSelectClientsController.*",
     ".*select_paginated_clients.template",
     ".*review_members_paginated.template",
-<<<<<<< HEAD
-=======
     ".*review_clients_paginated.template",
->>>>>>> 22ef95c9
     ".*search_clients.template"
   )
 
