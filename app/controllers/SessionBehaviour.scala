/*
 * Copyright 2022 HM Revenue & Customs
 *
 * Licensed under the Apache License, Version 2.0 (the "License");
 * you may not use this file except in compliance with the License.
 * You may obtain a copy of the License at
 *
 *     http://www.apache.org/licenses/LICENSE-2.0
 *
 * Unless required by applicable law or agreed to in writing, software
 * distributed under the License is distributed on an "AS IS" BASIS,
 * WITHOUT WARRANTIES OR CONDITIONS OF ANY KIND, either express or implied.
 * See the License for the specific language governing permissions and
 * limitations under the License.
 */

package controllers

import connectors.AgentPermissionsConnector
import play.api.libs.json.{Reads, Writes}
import play.api.mvc.Results.Redirect
import play.api.mvc.{Request, Result}
import repository.SessionCacheRepository
import uk.gov.hmrc.agentmtdidentifiers.model._
import uk.gov.hmrc.http.HeaderCarrier
import uk.gov.hmrc.mongo.cache.DataKey

import scala.concurrent.{ExecutionContext, Future}


trait SessionBehaviour {

  val sessionCacheRepository: SessionCacheRepository
  val agentPermissionsConnector: AgentPermissionsConnector

  def isEligibleToOptIn(arn: Arn)(body: OptinStatus => Future[Result])(implicit request: Request[_], hc: HeaderCarrier, ec: ExecutionContext): Future[Result] =
    eligibleFor(controllers.isEligibleToOptIn)(arn)(body)(request, hc, ec)

  def isOptedIn(arn: Arn)(body: OptinStatus => Future[Result])(implicit request: Request[_], hc: HeaderCarrier, ec: ExecutionContext): Future[Result] =
    eligibleFor(controllers.isOptedIn)(arn)(body)(request, hc, ec)

  def isOptedInComplete(arn: Arn)(body: OptinStatus => Future[Result])(implicit request: Request[_], hc: HeaderCarrier,
                                                                       ec: ExecutionContext): Future[Result] =
    eligibleFor(controllers.isOptedInComplete)(arn)(body)(request, hc, ec)

  def isOptedOut(arn: Arn)(body: OptinStatus => Future[Result])(implicit request: Request[_], hc: HeaderCarrier, ec: ExecutionContext): Future[Result] =
    eligibleFor(controllers.isOptedOut)(arn)(body)(request, hc, ec)

  def isOptedInWithSessionItem[T](dataKey: DataKey[T])(arn: Arn)(body: Option[T] => Future[Result])(implicit reads: Reads[T], request: Request[_], hc: HeaderCarrier, ec: ExecutionContext): Future[Result] = {
    sessionCacheRepository.getFromSession[OptinStatus](OPTIN_STATUS).flatMap {
      case Some(status) if status == OptedInReady => sessionCacheRepository.getFromSession[T](dataKey).flatMap(data => body(data))
      case _ => agentPermissionsConnector.getOptInStatus(arn).flatMap {
        case Some(status) if status == OptedInReady => sessionCacheRepository.putSession[OptinStatus](OPTIN_STATUS, status).flatMap(_ => body(None))
        case _ => Redirect(routes.RootController.start).toFuture
      }
    }
  }

  private def eligibleFor(predicate: OptinStatus => Boolean)(arn: Arn)(body: OptinStatus => Future[Result])(implicit request: Request[_], hc: HeaderCarrier, ec: ExecutionContext): Future[Result] = {
    sessionCacheRepository
      .getFromSession[OptinStatus](OPTIN_STATUS).flatMap {
      case Some(status) if predicate(status) => body(status)
      case Some(_) => Redirect(routes.RootController.start.url).toFuture
      case None =>
        initialiseSession(arn)
          .flatMap(_ => sessionCacheRepository.getFromSession[OptinStatus](OPTIN_STATUS))
          .flatMap {
            case Some(status) if predicate(status) => body(status)
            case Some(_) => Redirect(routes.RootController.start).toFuture
            case None => throw new RuntimeException(s"opt-in status could not be found for ${arn.value}")
          }
    }
  }

<<<<<<< HEAD
  private def initialiseSession(arn: Arn)(implicit request: Request[_], writes: Writes[OptinStatus], hc: HeaderCarrier, ec: ExecutionContext) =
    agentPermissionsConnector.getOptInStatus(arn).flatMap {
      case Some(status) => sessionCacheRepository.putSession[OptinStatus](OPTIN_STATUS, status)
      case None => throw new RuntimeException(s"could not initialise session because opt-In status was not returned for ${arn.value}")
    }
=======
    private def initialiseSession(arn: Arn)(implicit request: Request[_], writes: Writes[OptinStatus], hc: HeaderCarrier, ec: ExecutionContext) =
      agentPermissionsConnector.getOptInStatus(arn).flatMap {
        case Some(status) => sessionCacheRepository.putSession[OptinStatus](OPTIN_STATUS, status)
        case None => throw new RuntimeException(s"could not initialise session because opt-In status was not returned for ${arn.value}")
      }

  def clearSession()(implicit request: Request[_], hc: HeaderCarrier, ec: ExecutionContext) = {
    Future.sequence(sessionKeys.map(sessionCacheRepository.deleteFromSession(_)))
  }
>>>>>>> ff6c4da0
}


<|MERGE_RESOLUTION|>--- conflicted
+++ resolved
@@ -72,13 +72,6 @@
     }
   }
 
-<<<<<<< HEAD
-  private def initialiseSession(arn: Arn)(implicit request: Request[_], writes: Writes[OptinStatus], hc: HeaderCarrier, ec: ExecutionContext) =
-    agentPermissionsConnector.getOptInStatus(arn).flatMap {
-      case Some(status) => sessionCacheRepository.putSession[OptinStatus](OPTIN_STATUS, status)
-      case None => throw new RuntimeException(s"could not initialise session because opt-In status was not returned for ${arn.value}")
-    }
-=======
     private def initialiseSession(arn: Arn)(implicit request: Request[_], writes: Writes[OptinStatus], hc: HeaderCarrier, ec: ExecutionContext) =
       agentPermissionsConnector.getOptInStatus(arn).flatMap {
         case Some(status) => sessionCacheRepository.putSession[OptinStatus](OPTIN_STATUS, status)
@@ -88,7 +81,7 @@
   def clearSession()(implicit request: Request[_], hc: HeaderCarrier, ec: ExecutionContext) = {
     Future.sequence(sessionKeys.map(sessionCacheRepository.deleteFromSession(_)))
   }
->>>>>>> ff6c4da0
+
 }
 
 
