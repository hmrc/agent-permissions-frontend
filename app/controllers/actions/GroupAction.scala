--- conflicted
+++ resolved
@@ -59,9 +59,6 @@
     }
   }
 
-<<<<<<< HEAD
-  @Deprecated // use withGroupTypeAndAuthorised for the new flow
-=======
   def withTaxGroupForAuthorisedOptedAgent(groupId: String)
                                       (body: AccessGroup => Future[Result])
                                       (implicit ec: ExecutionContext,
@@ -75,8 +72,7 @@
     }
   }
 
-  @Deprecated // use withGroupNameAndAuthorised for the new flow
->>>>>>> f8afac15
+  @Deprecated // use withGroupTypeAndAuthorised for the new flow
   def withGroupNameForAuthorisedOptedAgent(body: (String, Arn) => Future[Result])
                                                   (implicit ec: ExecutionContext, hc: HeaderCarrier,
                                                    request: MessagesRequest[AnyContent], appConfig: AppConfig): Future[Result] = {
