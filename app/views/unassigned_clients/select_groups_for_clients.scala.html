--- conflicted
+++ resolved
@@ -34,6 +34,7 @@
 @(form: Form[SelectGroups], groups: Seq[GroupSummary] = Seq.empty)(implicit request: Request[_], msgs: Messages, appConfig: AppConfig)
 
 @heading = @{
+    @* TODO another if block required? no any access groups (below) vs no custom groups only *@
     if(groups.nonEmpty) "unassigned.client.assign.h1" else "unassigned.client.no.groups.h1"
 }
 
@@ -53,26 +54,24 @@
     }
 
     @h1(heading)
-<<<<<<< HEAD
     @if(groups.isEmpty) {
         @p("unassigned.client.no.groups.p")
+
+        @* TODO another if block required? no Custom groups only (below) vs no any access groups *@
+        @p("common.group.max.clients1")
+        @p("common.group.max.clients2")
+        @p("common.group.max.clients3")
+
     } else {
         @p("common.group.max.clients")
     }
     @formWithCSRF(action = routes.UnassignedClientController.submitSelectGroupsForSelectedUnassignedClients) {
         @if(groups.isEmpty) {
+            @* TODO another if block required? no Custom groups only vs no any access groups *@
+            <div class="govuk-button-group">
             @submit_button(messageKey = "group.type.h1", name = "createNew", value = "true")
-=======
-    @p("common.group.max.clients1")
-    @p("common.group.max.clients2")
-    @p("common.group.max.clients3")
-    @formWithCSRF(action = routes.UnassignedClientController.submitSelectGroupsForSelectedUnassignedClients) {
-        @if(groups.isEmpty) {
-            <div class="govuk-button-group">
-            @submit_button(messageKey = "unassigned.client.no.groups.button", name = "createNew", value = "true")
             <a class="govuk-link" href= @routes.ManageGroupController.submitManageGroups().url >Go to manage access groups</a>
             </div>
->>>>>>> 053156a8
         } else {
             <fieldset class="govuk-fieldset">
                 <legend class="govuk-visually-hidden">@heading</legend>
