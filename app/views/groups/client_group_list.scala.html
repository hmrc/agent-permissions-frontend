--- conflicted
+++ resolved
@@ -68,7 +68,7 @@
     }
 
 @errorHref = {
-@if(form.errors.map(error => error.message).contains("error.search-filter.empty")) {search} else {clients}
+    if(form.errors.map(error => error.message).contains("error.search-filter.empty")) {search} else {clients}
 }
 
 @pageTitle = @{
@@ -76,16 +76,9 @@
 errorPrefix.concat(msgs("group.client.list.h1", groupName))
 }
     @layout(
-<<<<<<< HEAD
-        title = msgs("group.client.list.h1", groupName),
+        title = pageTitle,
         backLinkHref = backUrl,
-        formErrors = form.errors,
-        customError = Some("search"),
-=======
-        title = pageTitle,
-        backLinkHref = Some(routes.GroupController.showConfirmGroupName.url),
         formErrors = Seq.empty,
->>>>>>> 87d100ff
         fullWidth = true,
     ) {
 
@@ -147,8 +140,7 @@
         @if(form.errors.map(error => error.message).contains("error.select-clients.empty")) {
         <div class="govuk-form-group govuk-form-group--error">
             <p id="clients-error" class="govuk-error-message">
-                <span class="govuk-visually-hidden">Error:</span>
-                @msgs("error.select-clients.empty")
+                <span class="govuk-visually-hidden">Error:</span> @msgs("error.select-clients.empty")
             </p>
             }
 
