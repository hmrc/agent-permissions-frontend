--- conflicted
+++ resolved
@@ -37,29 +37,6 @@
 
 @Singleton
 class ManageGroupController @Inject()(
-<<<<<<< HEAD
-                                       authAction: AuthAction,
-                                       mcc: MessagesControllerComponents,
-                                       dashboard: dashboard,
-                                       rename_group: rename_group,
-                                       rename_group_complete: rename_group_complete,
-                                       group_not_found: group_not_found,
-                                       confirm_delete_group: confirm_delete_group,
-                                       delete_group_complete: delete_group_complete,
-                                       review_clients_to_add: review_clients_to_add,
-                                       client_group_list: client_group_list,
-                                       confirm_clients_updated: confirm_clients_updated,
-                                       view_team_members: view_team_members,
-                                       team_members_list: team_members_list,
-                                       groupService: GroupService,
-                                       val agentPermissionsConnector: AgentPermissionsConnector,
-                                       val sessionCacheRepository: SessionCacheRepository,
-                                       val sessionCacheService: SessionCacheService)
-                                     (implicit val appConfig: AppConfig,
-                                      ec: ExecutionContext,
-                                      implicit override val messagesApi: MessagesApi,
-                                     ) extends FrontendController(mcc)
-=======
      authAction: AuthAction,
      mcc: MessagesControllerComponents,
      dashboard: dashboard,
@@ -73,12 +50,14 @@
      confirm_clients_updated: confirm_clients_updated,
      existing_clients: existing_clients,
      groupService: GroupService,
+    view_team_members: view_team_members,
+     team_members_list: team_members_list,
      val agentPermissionsConnector: AgentPermissionsConnector,
      val sessionCacheRepository: SessionCacheRepository,
      val sessionCacheService: SessionCacheService)
    (implicit val appConfig: AppConfig, ec: ExecutionContext,
     implicit override val messagesApi: MessagesApi) extends FrontendController(mcc)
->>>>>>> b261d0bc
+
   with GroupsControllerCommon
   with I18nSupport
   with SessionBehaviour
