--- conflicted
+++ resolved
@@ -17,16 +17,10 @@
 package controllers
 
 import config.AppConfig
-<<<<<<< HEAD
-import connectors.{AgentPermissionsConnector, GroupRequest}
-import forms.{AddClientsToGroup, AddClientsToGroupForm, AddTeamMembersToGroupForm, CreateGroupForm, YesNoForm}
-import models.DisplayClient.toEnrolment
-import models.{DisplayClient, TeamMember}
-=======
-import connectors.AgentPermissionsConnector
 import forms.{AddClientsToGroupForm, AddTeamMembersToGroupForm, CreateGroupForm, YesNoForm}
 import models.{ButtonSelect, DisplayClient, TeamMember}
->>>>>>> ae211f52
+import connectors.{AgentPermissionsConnector, GroupRequest}
+import models.DisplayClient.toEnrolment
 import play.api.Logging
 import play.api.i18n.{I18nSupport, MessagesApi}
 import play.api.mvc.{Action, AnyContent, MessagesControllerComponents}
@@ -65,7 +59,7 @@
   import authAction._
 
 
-  def start = Action {
+  def start: Action[AnyContent] = Action {
     Redirect(routes.GroupController.showGroupName)
   }
 
@@ -168,15 +162,9 @@
                     } yield result
                   },
                   formData => {
-<<<<<<< HEAD
-                    groupService.processFormData(buttonPressed)(arn)(formData).map(_ =>
-                      if(buttonPressed == "continue") Redirect(routes.GroupController.showReviewSelectedClients)
+                    groupService.processFormData(buttonSelection)(arn)(formData).map(_ =>
+                      if(buttonSelection == ButtonSelect.Continue) Redirect(routes.GroupController.showReviewSelectedClients)
                       else Redirect(routes.GroupController.showSelectClients))
-=======
-                    groupService.processFormData(buttonSelection)(arn)(formData).map(_ =>
-                      if(buttonSelection == ButtonSelect.Continue) Redirect(routes.GroupController.showReviewClientsToAdd)
-                      else Redirect(routes.GroupController.showAddClients))
->>>>>>> ae211f52
                   }
                 )
             }
