@*
 * Copyright 2023 HM Revenue & Customs
 *
 * Licensed under the Apache License, Version 2.0 (the "License");
 * you may not use this file except in compliance with the License.
 * You may obtain a copy of the License at
 *
 *     http://www.apache.org/licenses/LICENSE-2.0
 *
 * Unless required by applicable law or agreed to in writing, software
 * distributed under the License is distributed on an "AS IS" BASIS,
 * WITHOUT WARRANTIES OR CONDITIONS OF ANY KIND, either express or implied.
 * See the License for the specific language governing permissions and
 * limitations under the License.
 *@

@import config.AppConfig
@import controllers.routes
@import views.html.main_layout
@import models.AddClientsToGroup
@import uk.gov.hmrc.agentmtdidentifiers.model.PaginationMetaData
@import views.html.partials.search_and_filter
@import views.html.components.pagination.POST_pagination

@this(
    layout: main_layout,
    p: p, h1: h1, h2: h2, span: span,
    caption: caption,
    table: table,
    submit_button: submit_button,
    info_text: info_text,
    link_as_button: link_as_button,
    search_and_filter: search_and_filter,
    pagination: POST_pagination,
    textbox: textbox,
    input_select: input_select,
    checkbox: checkbox,
    summaryErrors: SummaryErrors,
    govukSkipLink: GovukSkipLink,
    formWithCSRF: FormWithCSRF,
    govukWarningText: GovukWarningText
)

@(
    clients: Seq[DisplayClient] = Seq.empty[DisplayClient],
    form: Form[AddClientsToGroup],
    formAction: Call = routes.CreateGroupSelectClientsController.submitSelectedClients,
    paginationMetaData: Option[PaginationMetaData] = None,
    showSearch: Boolean = false,
    showFilter: Boolean = false,
    displayTaxService: Boolean = true,
    backLinkHref:Option[String] = None,
<<<<<<< HEAD
    submitButtonKey: String = "save.and.continue.button"
=======
    submitButtonKey: String = "common.continue",
    resultsSummary: Option[String] = None
>>>>>>> ae96a774
)(implicit request: Request[_], msgs: Messages, appConfig: AppConfig)

@tableRows = @{
    clients.zipWithIndex.map(client =>
        Seq(
            Html(
                if(client._1.alreadyInGroup){
                    info_text("common.group.already.in").toString
                }else{
                    checkbox(
                        name = Some("clients[]"),
                        id = Some(s"add-client-${client._2}"),
                        label = displayNameOrFullReference(client._1.name, client._1.hmrcRef),
                        value = Some(client._1.id),
                        checked = client._1.selected
                    ).toString
                }

            ),
            Html(client._1.name),
            Html(displayObfuscatedReference(client._1.name, client._1.hmrcRef))
        ) ++ Seq(Html(displayTaxServiceFromServiceKey(client._1.taxService))).filter(_ => displayTaxService)

    )
}

@* Values used by JS selected client counter to enable counting selections on other pages. *@
@totalResults = @{paginationMetaData.fold(clients.length)(_.totalSize)}
@totalSelected = @{paginationMetaData.flatMap(_.extra).flatMap(_.get("totalSelected")).flatMap(_.asOpt[Int]).getOrElse(0)}

    @govukSkipLink(
        SkipLink(
            href = "#clients",
            content = Text(msgs("common.skip-to-clients"))
        )
    )

@formWithCSRF(action = formAction) {

    @if(showSearch) {
       @search_and_filter(form, showFilter)
    }

    @if(clients.nonEmpty) {

        @if(form.errors.map(error => error.message).contains("error.select-clients.empty")) {
            <div class="govuk-form-group govuk-form-group--error">
                <p id="clients-error" class="govuk-error-message">
                    <span class="govuk-visually-hidden">@msgs("error-prefix")</span> @msgs("error.select-clients.empty")
                </p>
                }

        <fieldset class="govuk-fieldset">
            <legend class="govuk-fieldset__legend govuk-visually-hidden">
                @msgs("group.client.list.h1")
            </legend>
            @* removed class="govuk-!-margin-bottom-8 scrollable-table-container" *@
            <div id="clients" tabindex="0">

            @resultsSummary.map { summary =>
                @h2(summary)
                <hr aria-hidden="true" class="govuk-section-break govuk-section-break--m govuk-section-break--visible">
            }

            @table(
                caption = Some("common.clients"),
                captionClasses = "govuk-visually-hidden",
                id = Some("multi-select-table"),
                attrs = Map("data-module" -> "moj-multi-select", "data-multi-select-checkbox" -> "#select-all"),
                headings = Seq(
                    (span(""),Map("id" -> "select-all")),
                    (Html(msgs("group.client.list.table.th1")), Map.empty[String, String]),
                    (Html(msgs("group.client.list.table.th2")), Map.empty[String, String])
                ) ++ Seq((Html(msgs("group.client.list.table.th3")), Map.empty[String, String])).filter(_ => displayTaxService),
                rows = tableRows,
            )
            </div>
        </fieldset>
        @if(paginationMetaData.get.totalPages > 1) {
            @pagination(pagination = paginationMetaData.get)
        }
        @if(form.errors.map(error => error.message).contains("error.select-clients.empty")) {</div>}

        @* the following 2 paragraphs are dependent on whether js enabled or not*@
        @p(key = msgs("common.total.clients.selected", totalSelected),
            id = Some("member-count-text"),
            attrs = Map("role" -> "status")
        )

        @p(key = msgs("already.selected.clients.nonjs", totalSelected),
            id = Some("member-count-text-non-js"),
        )
        @submit_button(submitButtonKey)

    } else {
        <div id="clients">
            @h2("clients.not-found.heading")
            @p("clients.not-found.p")
        </div>
        @if(backLinkHref.isDefined){
            @link_as_button(
                key= "common.button.search.again",
                href = backLinkHref.get
            )
        }

    }
}<|MERGE_RESOLUTION|>--- conflicted
+++ resolved
@@ -50,12 +50,9 @@
     showFilter: Boolean = false,
     displayTaxService: Boolean = true,
     backLinkHref:Option[String] = None,
-<<<<<<< HEAD
-    submitButtonKey: String = "save.and.continue.button"
-=======
-    submitButtonKey: String = "common.continue",
+    submitButtonKey: String = "save.and.continue.button",
     resultsSummary: Option[String] = None
->>>>>>> ae96a774
+
 )(implicit request: Request[_], msgs: Messages, appConfig: AppConfig)
 
 @tableRows = @{
