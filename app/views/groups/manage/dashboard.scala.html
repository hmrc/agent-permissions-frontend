--- conflicted
+++ resolved
@@ -24,16 +24,11 @@
 @this(
     layout: main_layout, p: p, h1: h1, h2: h2, h3: h3, a: a,
     table: table, textbox: textbox, input_select: input_select,
-<<<<<<< HEAD
-    a_button: a_button,summary_list: summary_list, govukTabs: GovukTabs,
+    a_button: link_as_button,summary_list: summary_list, govukTabs: GovukTabs,
     selectable_clients_table_form: selectable_clients_table_form,
         formWithCSRF: FormWithCSRF,
         submit_button_group: submit_button_group,
         summaryErrors: SummaryErrors
-=======
-    a_button: link_as_button, summary_list: summary_list, govukTabs: GovukTabs,
-    selectable_clients_table_form: selectable_clients_table_form
->>>>>>> 967abd45
 )
 
 @(
