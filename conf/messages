--- conflicted
+++ resolved
@@ -174,15 +174,15 @@
 clients.assigned.complete.p=You have added these clients to the following groups:
 common.return.to.unassigned.clients=Return to unassigned clients
 
-<<<<<<< HEAD
+
 details.clients=Client details
 common.details.assign-to-group=Assign to an access group
 details.team-members=Team member details
 details.link-hidden= for {0}
-=======
+
 error.group.filter.max.length=You can only enter 32 characters or fewer
 error.group.filter.required=You must enter a group name or part of it
 group-name-filter.text.label=Filter by group name
 
->>>>>>> b0395360
 
+
