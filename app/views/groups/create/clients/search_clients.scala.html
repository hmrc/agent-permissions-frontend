--- conflicted
+++ resolved
@@ -36,14 +36,9 @@
 @(
     form: Form[SearchFilter],
     groupName: String,
-<<<<<<< HEAD
-    formAction: Call = routes.CreateGroupSelectClientsController.submitSearchClients
-=======
-    backUrl: Option[String] = Some(routes.CreateGroupSelectNameController.showConfirmGroupName().url),
     isFailedSearch: Boolean = false, // Setting this flag displays the page in 'failed search mode' i.e. after a search was already attempted which returned no results.
     searchAction: Call = routes.CreateGroupSelectClientsController.submitSearchClients,
     continueAction: Option[Call] = None
->>>>>>> 6750a66f
 )(implicit request: Request[_], msgs: Messages, appConfig: AppConfig)
 
 @fieldsetHtml = {
