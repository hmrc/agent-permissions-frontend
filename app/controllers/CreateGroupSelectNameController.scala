--- conflicted
+++ resolved
@@ -55,12 +55,7 @@
     withGroupTypeAndAuthorised { (groupType, _) =>
       withSessionItem[String](GROUP_NAME) { maybeName =>
         Ok(choose_name(
-<<<<<<< HEAD
-          GroupNameForm.form().fill(maybeName.getOrElse(""))
-=======
-          formWithFilledValue(GroupNameForm.form(), maybeName),
-          backLink
->>>>>>> 12bda4e7
+          formWithFilledValue(GroupNameForm.form(), maybeName)
         )).toFuture
       }
     }
