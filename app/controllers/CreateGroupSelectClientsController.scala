--- conflicted
+++ resolved
@@ -84,14 +84,8 @@
               Ok(
                 search_clients(
                   formWithErrors,
-<<<<<<< HEAD
                   groupName
                 ),
-=======
-                  groupName,
-                  Some(controllers.routes.CreateGroupSelectNameController.showConfirmGroupName().url)
-                )
->>>>>>> 6750a66f
               ).toFuture
           }, formData => {
             sessionCacheOps.saveSearch(formData.search, formData.filter).flatMap(_ => {
@@ -105,23 +99,12 @@
     withGroupNameAndAuthorised { (groupName, _, arn) =>
       withSessionItem[String](CLIENT_FILTER_INPUT) { clientFilterTerm =>
         withSessionItem[String](CLIENT_SEARCH_INPUT) { clientSearchTerm =>
-<<<<<<< HEAD
-          clientService.getPaginatedClients(arn)(page.getOrElse(1), pageSize.getOrElse(CLIENT_PAGE_SIZE)).map { paginatedClients =>
-            Ok(
-              select_paginated_clients(
-                paginatedClients.pageContent,
-                groupName,
-                form = AddClientsToGroupForm.form().fill(AddClientsToGroup(clientSearchTerm, clientFilterTerm)),
-                paginationMetaData = Some(paginatedClients.paginationMetaData))
-            )
-=======
           clientService.getPaginatedClients(arn)(page.getOrElse(1), pageSize.getOrElse(CLIENT_PAGE_SIZE)).flatMap { paginatedClients =>
             if (paginatedClients.pageContent.isEmpty) {// if the search failed (no results) (APB-7378)
               withSessionItem[Seq[DisplayClient]](SELECTED_CLIENTS) { selectedClients =>
                 Future.successful(Ok(search_clients(
                   form = SearchAndFilterForm.form().fill(SearchFilter(clientSearchTerm, clientFilterTerm, None)),
                   groupName = groupName,
-                  backUrl = Some(controllers.routes.CreateGroupSelectClientsController.showSearchClients.url),
                   isFailedSearch = true,
                   continueAction = if (selectedClients.exists(_.nonEmpty)) Some(routes.CreateGroupSelectClientsController.submitSelectedClients) else None
                 )))
@@ -131,12 +114,10 @@
                 select_paginated_clients(
                   paginatedClients.pageContent,
                   groupName,
-                  backUrl = Some(controller.showSearchClients().url),
                   form = AddClientsToGroupForm.form().fill(AddClientsToGroup(clientSearchTerm, clientFilterTerm)),
                   paginationMetaData = Some(paginatedClients.paginationMetaData))
               ))
             }
->>>>>>> 6750a66f
           }
         }
       }
