--- conflicted
+++ resolved
@@ -36,23 +36,6 @@
 import scala.concurrent.ExecutionContext
 
 @Singleton
-<<<<<<< HEAD
-class ManageGroupClientsController @Inject()(
-                                              groupAction: GroupAction,
-                                              sessionAction: SessionAction,
-                                              mcc: MessagesControllerComponents,
-                                              clientService: ClientService,
-                                              groupService: GroupService,
-                                              val sessionCacheService: SessionCacheService,
-                                              review_update_clients: review_update_clients,
-                                              update_clients: update_clients_paginated,
-                                              existing_clients: existing_clients,
-                                              search_clients: search_clients,
-                                              existing_tax_group_clients: existing_tax_group_clients,
-                                              clients_update_complete: clients_update_complete
-                                            )(implicit val appConfig: AppConfig, ec: ExecutionContext,
-                                              implicit override val messagesApi: MessagesApi) extends FrontendController(mcc)
-=======
 class ManageGroupClientsController @Inject()
 (
   groupAction: GroupAction,
@@ -62,13 +45,12 @@
   groupService: GroupService,
   val sessionCacheService: SessionCacheService,
   review_update_clients: review_update_clients,
-  update_client_group_list: update_client_group_list,
+  update_clients: update_clients_paginated,
   existing_clients: existing_clients,
   search_clients: search_clients,
   clients_update_complete: clients_update_complete
 )(implicit val appConfig: AppConfig, ec: ExecutionContext,
   implicit override val messagesApi: MessagesApi) extends FrontendController(mcc)
->>>>>>> 169b6edc
 
   with I18nSupport
   with Logging {
@@ -193,7 +175,6 @@
       withSessionItem[Seq[DisplayClient]](SELECTED_CLIENTS) { maybeSelected =>
         // allows form to bind if preselected clients so we can `.saveSelectedOrFilteredClients`
         val hasPreSelected = maybeSelected.getOrElse(Seq.empty).nonEmpty
-<<<<<<< HEAD
       AddClientsToGroupForm
         .form(hasPreSelected)
         .bindFromRequest()
@@ -242,57 +223,6 @@
               )
           }
         )
-=======
-        AddClientsToGroupForm
-          .form(hasPreSelected)
-          .bindFromRequest()
-          .fold(
-            formWithErrors => {
-              clientService.getFilteredClientsElseAll(group.arn).map { maybeFilteredClients =>
-                Ok(update_client_group_list(
-                  maybeFilteredClients,
-                  group.groupName,
-                  formWithErrors,
-                  formAction = controller.submitManageGroupClients(groupId),
-                  backUrl = Some(controller.showExistingGroupClients(groupId, None, None).url)
-                ))
-              }
-            },
-            formData => {
-              clientService
-                .saveSelectedOrFilteredClients(group.arn)(formData)(clientService.getAllClients)
-                .flatMap(_ =>
-                  if (formData.submit == CONTINUE_BUTTON) {
-                    // check selected clients from session cache AFTER saving (removed de-selections)
-                    val hasSelectedClients = for {
-                      selectedClients <- sessionCacheService.get(SELECTED_CLIENTS)
-                      // if "empty" returns Some(Vector()) so .nonEmpty on it's own returns true
-                    } yield selectedClients.getOrElse(Seq.empty).nonEmpty
-
-                    hasSelectedClients.flatMap(selectedNotEmpty => {
-                      if (selectedNotEmpty) {
-                        sessionCacheService.deleteAll(clientFilteringKeys).map(_ =>
-                          Redirect(controller.showReviewSelectedClients(groupId))
-                        )
-                      } else {
-                        for {
-                          clients <- clientService.getFilteredClientsElseAll(group.arn)
-                        } yield {
-                          val form = AddClientsToGroupForm.form().withError("clients", "error.select-clients.empty")
-                          Ok(
-                            update_client_group_list(clients, group.groupName, form,
-                              formAction = controller.submitManageGroupClients(groupId),
-                              backUrl = Some(controller.showExistingGroupClients(groupId, None, None).url)
-                            )
-                          )
-                        }
-                      }
-                    })
-                  } else Redirect(controller.showManageGroupClients(groupId)).toFuture
-                )
-            }
-          )
->>>>>>> 169b6edc
       }
     }
   }
@@ -344,17 +274,10 @@
     withGroupForAuthorisedOptedAgent(groupId) { group: AccessGroup =>
       withSessionItem[Seq[DisplayClient]](SELECTED_CLIENTS) { selectedClients =>
         if (selectedClients.isDefined) {
-<<<<<<< HEAD
             sessionCacheService.delete(SELECTED_CLIENTS)
               .map(_ => Ok(clients_update_complete(group.groupName)))
           }
           else Redirect(controller.showSearchClientsToAdd(groupId)).toFuture
-=======
-          sessionCacheService.delete(SELECTED_CLIENTS)
-            .map(_ => Ok(clients_update_complete(group.groupName)))
-        }
-        else Redirect(controller.showManageGroupClients(groupId)).toFuture
->>>>>>> 169b6edc
       }
     }
   }
