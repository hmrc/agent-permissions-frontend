/*
 * Copyright 2023 HM Revenue & Customs
 *
 * Licensed under the Apache License, Version 2.0 (the "License");
 * you may not use this file except in compliance with the License.
 * You may obtain a copy of the License at
 *
 *     http://www.apache.org/licenses/LICENSE-2.0
 *
 * Unless required by applicable law or agreed to in writing, software
 * distributed under the License is distributed on an "AS IS" BASIS,
 * WITHOUT WARRANTIES OR CONDITIONS OF ANY KIND, either express or implied.
 * See the License for the specific language governing permissions and
 * limitations under the License.
 */

package controllers

import config.AppConfig
import connectors.AddMembersToAccessGroupRequest
import controllers.actions.{GroupAction, SessionAction}
import forms._
import models.DisplayClient.format
import models.{AddClientsToGroup, DisplayClient, GroupId, SearchFilter}
import play.api.Logging
import play.api.data.Form
import play.api.i18n.{I18nSupport, MessagesApi}
import play.api.mvc._
import services.{ClientService, GroupService, SessionCacheOperationsService, SessionCacheService}
import uk.gov.hmrc.agentmtdidentifiers.model.{Arn, PaginationMetaData}
import uk.gov.hmrc.agentmtdidentifiers.utils.PaginatedListBuilder
import uk.gov.hmrc.agents.accessgroups.{Client, GroupSummary}
import uk.gov.hmrc.play.bootstrap.frontend.controller.FrontendController
import views.html.groups.create.clients.{confirm_remove_client, search_clients}
import views.html.groups.manage.clients._

import javax.inject.{Inject, Singleton}
import scala.concurrent.ExecutionContext

@Singleton
class ManageGroupClientsController @Inject()
(
  groupAction: GroupAction,
  sessionAction: SessionAction,
  mcc: MessagesControllerComponents,
  clientService: ClientService,
  groupService: GroupService,
  val sessionCacheService: SessionCacheService,
  val sessionCacheOps: SessionCacheOperationsService,
  review_update_clients: review_update_clients,
  update_clients_paginated: update_clients_paginated,
  confirm_remove_client: confirm_remove_client,
  existing_clients: existing_clients,
  search_clients: search_clients
)(
  implicit val appConfig: AppConfig,
  ec: ExecutionContext,
  implicit override val messagesApi: MessagesApi
) extends FrontendController(mcc)

  with I18nSupport
  with Logging {

  import groupAction._
  import sessionAction.withSessionItem

  private val controller: ReverseManageGroupClientsController = routes.ManageGroupClientsController

  // custom clients
<<<<<<< HEAD
  def showExistingGroupClients(groupId: GroupId, page: Option[Int] = None, pageSize: Option[Int] = None): Action[AnyContent] = Action.async { implicit request =>
    withGroupSummaryForAuthorisedOptedAgent(groupId) { (summary: GroupSummary, arn: Arn) =>
=======
  def showExistingGroupClients(groupId: String, page: Option[Int] = None, pageSize: Option[Int] = None): Action[AnyContent] = Action.async { implicit request =>
    withGroupSummaryForAuthorisedOptedAgent(groupId) { (groupSummary: GroupSummary, _: Arn) =>
>>>>>>> 4d4fe2bf
      val searchFilter: SearchFilter = SearchAndFilterForm.form().bindFromRequest().get
      searchFilter.submit.fold( // fresh page load or pagination reload
        groupService
          .getPaginatedClientsForCustomGroup(groupId)(page.getOrElse(1), pageSize.getOrElse(20)).map({ paginatedList: (Seq[DisplayClient], PaginationMetaData) =>
          Ok(
            existing_clients(
              group = groupSummary,
              groupClients = paginatedList._1,
              form = SearchAndFilterForm.form(),
              paginationMetaData = Some(paginatedList._2)
            )
          )
        })
      ) { // a button was clicked
        case FILTER_BUTTON =>
          for {
            _ <- sessionCacheService.put(CLIENT_SEARCH_INPUT, searchFilter.search.getOrElse(""))
            _ <- sessionCacheService.put(CLIENT_FILTER_INPUT, searchFilter.filter.getOrElse(""))
            paginatedList <- groupService.getPaginatedClientsForCustomGroup(groupId)(1, pageSize.getOrElse(20))
          } yield Ok(existing_clients(
            group = groupSummary,
            groupClients = paginatedList._1,
            form = SearchAndFilterForm.form().fill(searchFilter),
            paginationMetaData = Some(paginatedList._2)
          ))
        case CLEAR_BUTTON =>
          sessionCacheService.deleteAll(clientFilteringKeys).map(_ =>
            Redirect(controller.showExistingGroupClients(groupId, Some(1), Some(20)))
          )
        case button =>
          if (button.startsWith(PAGINATION_BUTTON)) {
            val pageToShow = button.replace(s"${PAGINATION_BUTTON}_", "").toInt
            Redirect(controller.showExistingGroupClients(groupId, Some(pageToShow), Some(20))).toFuture
          } else { // bad submit
            Redirect(controller.showExistingGroupClients(groupId, Some(1), Some(20))).toFuture
          }
      }
    }
  }

<<<<<<< HEAD
  def showConfirmRemoveClient(groupId: GroupId, clientId: String): Action[AnyContent] = Action.async { implicit request =>
    withGroupSummaryForAuthorisedOptedAgent(groupId) { (summary: GroupSummary, arn: Arn) => {
=======
  def showConfirmRemoveClient(groupId: String, clientId: String): Action[AnyContent] = Action.async { implicit request =>
    withGroupSummaryForAuthorisedOptedAgent(groupId) { (groupSummary: GroupSummary, arn: Arn) => {
>>>>>>> 4d4fe2bf
      clientService
        .lookupClient(arn)(clientId)
        .flatMap(maybeClient =>
          maybeClient.fold(Redirect(controller.showExistingGroupClients(groupId, None, None)).toFuture)(client =>
            sessionCacheService
              .put(CLIENT_TO_REMOVE, client)
              .map(_ =>
                Ok(
                  confirm_remove_client(
                    YesNoForm.form(),
                    groupSummary.groupName,
                    client,
                    backLink = controller.showExistingGroupClients(groupId, None, None),
                    formAction = controller.submitConfirmRemoveClient(groupId, client.id),
                    legendKey = "common.group.remove.client"
                  )
                )
              )
          )
        )
    }
    }
  }

  def submitConfirmRemoveClient(groupId: GroupId, clientId: String): Action[AnyContent] = Action.async { implicit request =>
    withGroupSummaryForAuthorisedOptedAgent(groupId) { (group: GroupSummary, _: Arn) => {
      withSessionItem[DisplayClient](CLIENT_TO_REMOVE) { maybeClient =>
        maybeClient.fold(
          Redirect(controller.showExistingGroupClients(group.groupId, None, None)).toFuture
        )(clientToRemove =>
          YesNoForm
            .form("group.client.remove.error")
            .bindFromRequest
            .fold(
              formWithErrors => {
                Ok(
                  confirm_remove_client(
                    formWithErrors,
                    group.groupName,
                    clientToRemove,
                    backLink = controller.showExistingGroupClients(groupId, None, None),
                    formAction = controller.submitConfirmRemoveClient(groupId, clientToRemove.id)
                  )
                ).toFuture
              }, (yes: Boolean) => {
                if (yes) {
                  groupService
                    .removeClientFromGroup(groupId, clientToRemove.enrolmentKey) // can currently remove the last client in a group!
                    .map(_ =>
                      Redirect(controller.showExistingGroupClients(groupId, None, None))
                        .flashing("success" -> request.messages("client.removed.confirm", clientToRemove.name))
                    )
                }
                else Redirect(controller.showExistingGroupClients(groupId, None, None)).toFuture
              }
            )
        )
      }
    }
    }
  }

<<<<<<< HEAD
  def showSearchClientsToAdd(groupId: GroupId): Action[AnyContent] = Action.async { implicit request =>
    withGroupSummaryForAuthorisedOptedAgent(groupId) { (summary: GroupSummary, _: Arn) =>
=======
  def showSearchClientsToAdd(groupId: String): Action[AnyContent] = Action.async { implicit request =>
    withGroupSummaryForAuthorisedOptedAgent(groupId) { (groupSummary: GroupSummary, _: Arn) =>
>>>>>>> 4d4fe2bf
      withSessionItem[String](CLIENT_FILTER_INPUT) { clientFilterTerm =>
        withSessionItem[String](CLIENT_SEARCH_INPUT) { clientSearchTerm =>
          Ok(
            search_clients(
              form = SearchAndFilterForm.form().fill(SearchFilter(clientSearchTerm, clientFilterTerm, None)),
              groupName = groupSummary.groupName,
              backUrl = Some(controller.showExistingGroupClients(groupId, None, None).url),
              formAction = controller.submitSearchClientsToAdd(groupId)
            )
          ).toFuture
        }
      }
    }
  }

<<<<<<< HEAD
  def submitSearchClientsToAdd(groupId: GroupId): Action[AnyContent] = Action.async { implicit request =>
    withGroupSummaryForAuthorisedOptedAgent(groupId) { (summary: GroupSummary, _: Arn) =>
=======
  def submitSearchClientsToAdd(groupId: String): Action[AnyContent] = Action.async { implicit request =>
    withGroupSummaryForAuthorisedOptedAgent(groupId) { (groupSummary: GroupSummary, _: Arn) =>
>>>>>>> 4d4fe2bf
      SearchAndFilterForm
        .form()
        .bindFromRequest
        .fold(
          formWithErrors => {
            Ok(
              search_clients(
                formWithErrors,
                groupSummary.groupName,
                backUrl = Some(controller.showExistingGroupClients(groupId, None, None).url),
                formAction = controller.submitSearchClientsToAdd(groupId)
              )
            ).toFuture
          }, formData => {
            sessionCacheOps.saveSearch(formData.search, formData.filter).flatMap(_ => {
              Redirect(controller.showAddClients(groupId, None, None)).toFuture
            })
          })
    }
  }

<<<<<<< HEAD
  def showAddClients(groupId: GroupId, page: Option[Int] = None, pageSize: Option[Int] = None): Action[AnyContent] = Action.async { implicit request =>
    withGroupSummaryForAuthorisedOptedAgent(groupId) { (_: GroupSummary, _: Arn) =>
=======
  def showAddClients(groupId: String, page: Option[Int] = None, pageSize: Option[Int] = None): Action[AnyContent] = Action.async { implicit request =>
    withGroupSummaryForAuthorisedOptedAgent(groupId) { (groupSummary: GroupSummary, _: Arn) =>
>>>>>>> 4d4fe2bf
      withSessionItem[String](CLIENT_FILTER_INPUT) { filter =>
        withSessionItem[String](CLIENT_SEARCH_INPUT) { search =>
          clientService
            .getPaginatedClientsToAddToGroup(groupId)(page.getOrElse(1), pageSize.getOrElse(20), search, filter)
            .map(paginatedClients => {
              val form = AddClientsToGroupForm.form().fill(AddClientsToGroup(search, filter, None))
              renderUpdateClientsPaginated(groupSummary, form, paginatedClients._2)
            })
        }
      }
    }
  }

<<<<<<< HEAD
  def submitAddClients(groupId: GroupId): Action[AnyContent] = Action.async { implicit request =>
    withGroupSummaryForAuthorisedOptedAgent(groupId) { (summary: GroupSummary, _: Arn) =>
=======
  def submitAddClients(groupId: String): Action[AnyContent] = Action.async { implicit request =>
    withGroupSummaryForAuthorisedOptedAgent(groupId) { (groupSummary: GroupSummary, _: Arn) =>
>>>>>>> 4d4fe2bf
      withSessionItem[Seq[DisplayClient]](SELECTED_CLIENTS) { maybeSelected =>
        withSessionItem[String](CLIENT_FILTER_INPUT) { filter =>
          withSessionItem[String](CLIENT_SEARCH_INPUT) { search =>
            // allows form to bind if preselected clients so we can `.saveSelectedOrFilteredClients`
            val hasPreSelected = maybeSelected.getOrElse(Seq.empty).nonEmpty
            AddClientsToGroupForm
              .form(hasPreSelected)
              .bindFromRequest()
              .fold(
                formWithErrors => {
                  clientService
                    .getPaginatedClientsToAddToGroup(groupId)(1, 20, search, filter)
                    .map { tuple =>
                      renderUpdateClientsPaginated(groupSummary, formWithErrors, tuple._2)
                    }
                },
                formData => {
                  // don't savePageOfClients if "Select all button" eg forData.submit == "SELECT_ALL"
                  sessionCacheOps
                    .saveClientsToAddToExistingGroup(formData)
                    .flatMap(nowSelectedClients =>
                      if (formData.submit == CONTINUE_BUTTON) {
                        // checks selected clients from session cache AFTER saving (removed de-selections)
                        if (nowSelectedClients.nonEmpty) {
                          sessionCacheService
                            .deleteAll(clientFilteringKeys)
                            .map(_ => Redirect(controller.showReviewSelectedClients(groupId, None, None))
                            )
                        } else { // display empty error
                          for {
                            paginatedClients <- clientService
                              .getPaginatedClientsToAddToGroup(groupId)(1, 20, search, filter)
                          } yield {
                            renderUpdateClientsPaginated(
                              groupSummary,
                              AddClientsToGroupForm.form().withError("clients", "error.select-clients.empty"),
                              paginatedClients._2
                            )
                          }
                        }
                      } else if (formData.submit.startsWith(PAGINATION_BUTTON)) {
                        val pageToShow = formData.submit.replace(s"${PAGINATION_BUTTON}_", "").toInt
                        Redirect(controller.showAddClients(groupId, Some(pageToShow), Some(20))).toFuture
                      } else { //bad submit
                        Redirect(controller.showSearchClientsToAdd(groupId)).toFuture
                      }
                    )
                }
              )
          }
        }
      }
    }
  }

<<<<<<< HEAD
  def showReviewSelectedClients(groupId: GroupId, page: Option[Int], pageSize: Option[Int]): Action[AnyContent] = Action.async { implicit request =>
    withGroupSummaryForAuthorisedOptedAgent(groupId) { (summary: GroupSummary, _: Arn) =>
=======
  def showConfirmRemoveClientFromClientsToAdd(groupId: String, clientId: String): Action[AnyContent] = Action.async { implicit request =>
    withGroupSummaryForAuthorisedOptedAgent(groupId) { (groupSummary: GroupSummary, arn: Arn) => {
      clientService
        .lookupClient(arn)(clientId)
        .flatMap(maybeClient =>
          maybeClient.fold(Redirect(controller.showAddClients(groupId, None, None)).toFuture)(client =>
            sessionCacheService
              .put(CLIENT_TO_REMOVE, client)
              .map(_ =>
                Ok(
                  confirm_remove_client(
                    YesNoForm.form(),
                    groupSummary.groupName,
                    client,
                    backLink = controller.showAddClients(groupId, None, None),
                    formAction = controller.submitConfirmRemoveClientFromClientsToAdd(groupId, client.id)
                  )
                )
              )
          )
        )
    }
    }
  }

  def submitConfirmRemoveClientFromClientsToAdd(groupId: String, clientId: String): Action[AnyContent] = Action.async { implicit request =>
    withGroupSummaryForAuthorisedOptedAgent(groupId) { (group: GroupSummary, _: Arn) => {
      withSessionItem[DisplayClient](CLIENT_TO_REMOVE) { maybeClient =>
        withSessionItem[Seq[DisplayClient]](SELECTED_CLIENTS) { maybeSelectedClients =>
          val showAddClientsCall: Call = controller.showAddClients(groupId, None, None)
          maybeClient.fold(
            Redirect(controller.showAddClients(group.groupId, None, None)).toFuture
          )(clientToRemove =>
            YesNoForm
              .form("group.client.review.remove.error")
              .bindFromRequest
              .fold(
                formWithErrors => {
                  Ok(
                    confirm_remove_client(
                      formWithErrors,
                      group.groupName,
                      clientToRemove,
                      backLink = showAddClientsCall,
                      formAction = controller.submitConfirmRemoveClientFromClientsToAdd(groupId, clientToRemove.id)
                    )
                  ).toFuture
                }, (yes: Boolean) => {
                  if (yes) {
                    sessionCacheService
                      .put(SELECTED_CLIENTS, maybeSelectedClients.getOrElse(Nil).filterNot(dc => clientToRemove.id == dc.id))
                      .map(_ =>
                        Redirect(showAddClientsCall)
                        //                        .flashing("success" -> request.messages("group.clients.add.review.client.removed.confirm", clientToRemove.name))
                      )
                  }
                  else Redirect(showAddClientsCall).toFuture
                }
              )
          )
        }
      }
    }
    }
  }

  private def renderUpdateClientsPaginated(groupSummary: GroupSummary,
                                           form: Form[AddClientsToGroup],
                                           paginatedClients: PaginatedList[DisplayClient])
                                          (implicit request: Request[_]): Result = {
    Ok(
      update_clients_paginated(
        clients = paginatedClients.pageContent,
        group = groupSummary,
        form = form,
        paginationMetaData = Some(paginatedClients.paginationMetaData)
      )
    )
  }

  def showReviewSelectedClients(groupId: String, page: Option[Int], pageSize: Option[Int]): Action[AnyContent] = Action.async { implicit request =>
    withGroupSummaryForAuthorisedOptedAgent(groupId) { (groupSummary: GroupSummary, _: Arn) =>
>>>>>>> 4d4fe2bf
      withSessionItem[Seq[DisplayClient]](SELECTED_CLIENTS) { selectedClients =>
        selectedClients
          .fold {
            Redirect(controller.showSearchClientsToAdd(groupId))
          } { clients =>
            val paginatedList = PaginatedListBuilder.build[DisplayClient](page.getOrElse(1), pageSize.getOrElse(20), clients)
            val form = YesNoForm.form()
            renderReviewUpdateClients(groupSummary, paginatedList, form)
          }.toFuture
      }
    }
  }

<<<<<<< HEAD
  def submitReviewSelectedClients(groupId: GroupId): Action[AnyContent] = Action.async { implicit request =>
    withGroupSummaryForAuthorisedOptedAgent(groupId) { (summary: GroupSummary, _: Arn) =>
=======
  private def renderReviewUpdateClients(groupSummary: GroupSummary,
                                        paginatedList: PaginatedList[DisplayClient],
                                        form: Form[Boolean])
                                       (implicit request: Request[_]): Result = {
    Ok(
      review_update_clients(
        paginatedList.pageContent,
        groupSummary,
        form,
        paginatedList.paginationMetaData
      )
    )
  }

  def submitReviewSelectedClients(groupId: String): Action[AnyContent] = Action.async { implicit request =>
    withGroupSummaryForAuthorisedOptedAgent(groupId) { (groupSummary: GroupSummary, _: Arn) =>
>>>>>>> 4d4fe2bf
      withSessionItem[Seq[DisplayClient]](SELECTED_CLIENTS) { selectedClients =>
        selectedClients
          .fold(
            Redirect(controller.showExistingGroupClients(groupId, None, None)).toFuture
          ) { clients =>
            val paginatedList = PaginatedListBuilder.build[DisplayClient](1, 20, clients)
            YesNoForm
              .form("group.clients.review.error")
              .bindFromRequest
              .fold(
                formWithErrors => {
                  renderReviewUpdateClients(groupSummary, paginatedList, formWithErrors).toFuture
                }, (yes: Boolean) => {
                  if (yes)
                    Redirect(controller.showSearchClientsToAdd(groupId)).toFuture
                  else {
                    val toSave = clients.map(dc => Client(dc.enrolmentKey, dc.name)).toSet
                    val x = for {
                      _ <- sessionCacheService.deleteAll(managingGroupKeys)
                      _ <- groupService.addMembersToGroup(groupId, AddMembersToAccessGroupRequest(None, Some(toSave)))
                    } yield (Unit)
                    x.map(_ => Redirect(controller.showExistingGroupClients(groupId, None, None))
                      .flashing("success" -> request.messages("group.clients.added.confirm", toSave.size))
                    )
                  }
                }
              )
          }
      }
    }
  }

}<|MERGE_RESOLUTION|>--- conflicted
+++ resolved
@@ -67,13 +67,8 @@
   private val controller: ReverseManageGroupClientsController = routes.ManageGroupClientsController
 
   // custom clients
-<<<<<<< HEAD
   def showExistingGroupClients(groupId: GroupId, page: Option[Int] = None, pageSize: Option[Int] = None): Action[AnyContent] = Action.async { implicit request =>
-    withGroupSummaryForAuthorisedOptedAgent(groupId) { (summary: GroupSummary, arn: Arn) =>
-=======
-  def showExistingGroupClients(groupId: String, page: Option[Int] = None, pageSize: Option[Int] = None): Action[AnyContent] = Action.async { implicit request =>
-    withGroupSummaryForAuthorisedOptedAgent(groupId) { (groupSummary: GroupSummary, _: Arn) =>
->>>>>>> 4d4fe2bf
+    withGroupSummaryForAuthorisedOptedAgent(groupId) { (groupSummary: GroupSummary, arn: Arn) =>
       val searchFilter: SearchFilter = SearchAndFilterForm.form().bindFromRequest().get
       searchFilter.submit.fold( // fresh page load or pagination reload
         groupService
@@ -114,13 +109,8 @@
     }
   }
 
-<<<<<<< HEAD
   def showConfirmRemoveClient(groupId: GroupId, clientId: String): Action[AnyContent] = Action.async { implicit request =>
-    withGroupSummaryForAuthorisedOptedAgent(groupId) { (summary: GroupSummary, arn: Arn) => {
-=======
-  def showConfirmRemoveClient(groupId: String, clientId: String): Action[AnyContent] = Action.async { implicit request =>
     withGroupSummaryForAuthorisedOptedAgent(groupId) { (groupSummary: GroupSummary, arn: Arn) => {
->>>>>>> 4d4fe2bf
       clientService
         .lookupClient(arn)(clientId)
         .flatMap(maybeClient =>
@@ -183,13 +173,8 @@
     }
   }
 
-<<<<<<< HEAD
   def showSearchClientsToAdd(groupId: GroupId): Action[AnyContent] = Action.async { implicit request =>
-    withGroupSummaryForAuthorisedOptedAgent(groupId) { (summary: GroupSummary, _: Arn) =>
-=======
-  def showSearchClientsToAdd(groupId: String): Action[AnyContent] = Action.async { implicit request =>
-    withGroupSummaryForAuthorisedOptedAgent(groupId) { (groupSummary: GroupSummary, _: Arn) =>
->>>>>>> 4d4fe2bf
+    withGroupSummaryForAuthorisedOptedAgent(groupId) { (groupSummary: GroupSummary, _: Arn) =>
       withSessionItem[String](CLIENT_FILTER_INPUT) { clientFilterTerm =>
         withSessionItem[String](CLIENT_SEARCH_INPUT) { clientSearchTerm =>
           Ok(
@@ -205,13 +190,8 @@
     }
   }
 
-<<<<<<< HEAD
   def submitSearchClientsToAdd(groupId: GroupId): Action[AnyContent] = Action.async { implicit request =>
-    withGroupSummaryForAuthorisedOptedAgent(groupId) { (summary: GroupSummary, _: Arn) =>
-=======
-  def submitSearchClientsToAdd(groupId: String): Action[AnyContent] = Action.async { implicit request =>
-    withGroupSummaryForAuthorisedOptedAgent(groupId) { (groupSummary: GroupSummary, _: Arn) =>
->>>>>>> 4d4fe2bf
+    withGroupSummaryForAuthorisedOptedAgent(groupId) { (groupSummary: GroupSummary, _: Arn) =>
       SearchAndFilterForm
         .form()
         .bindFromRequest
@@ -233,13 +213,8 @@
     }
   }
 
-<<<<<<< HEAD
   def showAddClients(groupId: GroupId, page: Option[Int] = None, pageSize: Option[Int] = None): Action[AnyContent] = Action.async { implicit request =>
-    withGroupSummaryForAuthorisedOptedAgent(groupId) { (_: GroupSummary, _: Arn) =>
-=======
-  def showAddClients(groupId: String, page: Option[Int] = None, pageSize: Option[Int] = None): Action[AnyContent] = Action.async { implicit request =>
-    withGroupSummaryForAuthorisedOptedAgent(groupId) { (groupSummary: GroupSummary, _: Arn) =>
->>>>>>> 4d4fe2bf
+    withGroupSummaryForAuthorisedOptedAgent(groupId) { (groupSummary: GroupSummary, _: Arn) =>
       withSessionItem[String](CLIENT_FILTER_INPUT) { filter =>
         withSessionItem[String](CLIENT_SEARCH_INPUT) { search =>
           clientService
@@ -253,13 +228,8 @@
     }
   }
 
-<<<<<<< HEAD
   def submitAddClients(groupId: GroupId): Action[AnyContent] = Action.async { implicit request =>
-    withGroupSummaryForAuthorisedOptedAgent(groupId) { (summary: GroupSummary, _: Arn) =>
-=======
-  def submitAddClients(groupId: String): Action[AnyContent] = Action.async { implicit request =>
-    withGroupSummaryForAuthorisedOptedAgent(groupId) { (groupSummary: GroupSummary, _: Arn) =>
->>>>>>> 4d4fe2bf
+    withGroupSummaryForAuthorisedOptedAgent(groupId) { (groupSummary: GroupSummary, _: Arn) =>
       withSessionItem[Seq[DisplayClient]](SELECTED_CLIENTS) { maybeSelected =>
         withSessionItem[String](CLIENT_FILTER_INPUT) { filter =>
           withSessionItem[String](CLIENT_SEARCH_INPUT) { search =>
@@ -315,11 +285,7 @@
     }
   }
 
-<<<<<<< HEAD
-  def showReviewSelectedClients(groupId: GroupId, page: Option[Int], pageSize: Option[Int]): Action[AnyContent] = Action.async { implicit request =>
-    withGroupSummaryForAuthorisedOptedAgent(groupId) { (summary: GroupSummary, _: Arn) =>
-=======
-  def showConfirmRemoveClientFromClientsToAdd(groupId: String, clientId: String): Action[AnyContent] = Action.async { implicit request =>
+  def showConfirmRemoveClientFromClientsToAdd(groupId: GroupId, clientId: String): Action[AnyContent] = Action.async { implicit request =>
     withGroupSummaryForAuthorisedOptedAgent(groupId) { (groupSummary: GroupSummary, arn: Arn) => {
       clientService
         .lookupClient(arn)(clientId)
@@ -344,7 +310,7 @@
     }
   }
 
-  def submitConfirmRemoveClientFromClientsToAdd(groupId: String, clientId: String): Action[AnyContent] = Action.async { implicit request =>
+  def submitConfirmRemoveClientFromClientsToAdd(groupId: GroupId, clientId: String): Action[AnyContent] = Action.async { implicit request =>
     withGroupSummaryForAuthorisedOptedAgent(groupId) { (group: GroupSummary, _: Arn) => {
       withSessionItem[DisplayClient](CLIENT_TO_REMOVE) { maybeClient =>
         withSessionItem[Seq[DisplayClient]](SELECTED_CLIENTS) { maybeSelectedClients =>
@@ -399,9 +365,8 @@
     )
   }
 
-  def showReviewSelectedClients(groupId: String, page: Option[Int], pageSize: Option[Int]): Action[AnyContent] = Action.async { implicit request =>
-    withGroupSummaryForAuthorisedOptedAgent(groupId) { (groupSummary: GroupSummary, _: Arn) =>
->>>>>>> 4d4fe2bf
+  def showReviewSelectedClients(groupId: GroupId, page: Option[Int], pageSize: Option[Int]): Action[AnyContent] = Action.async { implicit request =>
+    withGroupSummaryForAuthorisedOptedAgent(groupId) { (groupSummary: GroupSummary, _: Arn) =>
       withSessionItem[Seq[DisplayClient]](SELECTED_CLIENTS) { selectedClients =>
         selectedClients
           .fold {
@@ -415,10 +380,7 @@
     }
   }
 
-<<<<<<< HEAD
-  def submitReviewSelectedClients(groupId: GroupId): Action[AnyContent] = Action.async { implicit request =>
-    withGroupSummaryForAuthorisedOptedAgent(groupId) { (summary: GroupSummary, _: Arn) =>
-=======
+
   private def renderReviewUpdateClients(groupSummary: GroupSummary,
                                         paginatedList: PaginatedList[DisplayClient],
                                         form: Form[Boolean])
@@ -433,9 +395,8 @@
     )
   }
 
-  def submitReviewSelectedClients(groupId: String): Action[AnyContent] = Action.async { implicit request =>
-    withGroupSummaryForAuthorisedOptedAgent(groupId) { (groupSummary: GroupSummary, _: Arn) =>
->>>>>>> 4d4fe2bf
+  def submitReviewSelectedClients(groupId: GroupId): Action[AnyContent] = Action.async { implicit request =>
+    withGroupSummaryForAuthorisedOptedAgent(groupId) { (groupSummary: GroupSummary, _: Arn) =>
       withSessionItem[Seq[DisplayClient]](SELECTED_CLIENTS) { selectedClients =>
         selectedClients
           .fold(
