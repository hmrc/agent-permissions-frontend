@*
 * Copyright 2022 HM Revenue & Customs
 *
 * Licensed under the Apache License, Version 2.0 (the "License");
 * you may not use this file except in compliance with the License.
 * You may obtain a copy of the License at
 *
 *     http://www.apache.org/licenses/LICENSE-2.0
 *
 * Unless required by applicable law or agreed to in writing, software
 * distributed under the License is distributed on an "AS IS" BASIS,
 * WITHOUT WARRANTIES OR CONDITIONS OF ANY KIND, either express or implied.
 * See the License for the specific language governing permissions and
 * limitations under the License.
 *@

@import config.AppConfig
@import controllers.routes
@import views.html.helper.CSPNonce
@import views.html.main_layout

@this(
        layout: main_layout,
        p: p, h1: h1,
        table: table,
        submit_button: submit_button,
        checkBox: checkBox,
        formWithCSRF: FormWithCSRF
)

<<<<<<< HEAD
@(clients: Seq[DisplayClient])(implicit request: Request[_], msgs: Messages, appConfig: AppConfig)
=======
@(clients: Seq[Client] = Seq.empty, form: Option[Form[_]] = None)(implicit request: Request[_], msgs: Messages,
        appConfig:
        AppConfig)
>>>>>>> ae265ad4

    @tableRows = @{
        clients.map(client =>
            Seq(
                Html(checkBox(name = Some("clients[]"), value = Some(client.name)).toString),
                Html(client.hmrcRef),
                Html(client.name),
                Html(client.taxService),
            )
        )
    }

    @layout(
        title = msgs("group.client.list.h1", msgs("service.name")),
        backLinkHref = Some(routes.OptInController.start.url),
        formErrors = if(form.isDefined) form.get.errors else Seq.empty,
        fullWidth = true,
    ) {

        <div class="govuk-!-width-two-thirds">
            @h1("group.client.list.h1")
            @p("group.client.list.p1")
        </div>

        @formWithCSRF(action = routes.GroupController.submitAddClients) {

            <div class="govuk-!-margin-bottom-8" id="scrollable-table-container">

            @table(
                id = Some("client-list-table"),
                headings = Seq(
                    Html(checkBox(id = Some("select-all"), value=Some("all")).toString),
                    Html(msgs("group.client.list.table.th1")),
                    Html(msgs("group.client.list.table.th2")),
                    Html(msgs("group.client.list.table.th3")),
                ),
                rows = tableRows,
            )
            </div>
            @submit_button("group.client.list.submit.button")
        }
    }

    <script @{
        CSPNonce.attr
    } >
document.getElementById('select-all').onclick = function () {
    const checkboxes = document.querySelectorAll('input[type="checkbox"]');
    for (const box of checkboxes) {
        box.checked = this.checked;
    }
}
</script><|MERGE_RESOLUTION|>--- conflicted
+++ resolved
@@ -28,13 +28,7 @@
         formWithCSRF: FormWithCSRF
 )
 
-<<<<<<< HEAD
-@(clients: Seq[DisplayClient])(implicit request: Request[_], msgs: Messages, appConfig: AppConfig)
-=======
-@(clients: Seq[Client] = Seq.empty, form: Option[Form[_]] = None)(implicit request: Request[_], msgs: Messages,
-        appConfig:
-        AppConfig)
->>>>>>> ae265ad4
+@(clients: Seq[DisplayClient], form: Option[Form[_]] = None)(implicit request: Request[_], msgs: Messages, appConfig: AppConfig)
 
     @tableRows = @{
         clients.map(client =>
