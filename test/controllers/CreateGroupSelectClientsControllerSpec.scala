/*
 * Copyright 2023 HM Revenue & Customs
 *
 * Licensed under the Apache License, Version 2.0 (the "License");
 * you may not use this file except in compliance with the License.
 * You may obtain a copy of the License at
 *
 *     http://www.apache.org/licenses/LICENSE-2.0
 *
 * Unless required by applicable law or agreed to in writing, software
 * distributed under the License is distributed on an "AS IS" BASIS,
 * WITHOUT WARRANTIES OR CONDITIONS OF ANY KIND, either express or implied.
 * See the License for the specific language governing permissions and
 * limitations under the License.
 */

package controllers

import com.google.inject.AbstractModule
import connectors.{AgentClientAuthorisationConnector, AgentPermissionsConnector, AgentUserClientDetailsConnector}
import controllers.actions.AuthAction
import helpers.Css.H1
import helpers.{BaseSpec, Css}
import models.{AddClientsToGroup, DisplayClient}
import org.jsoup.Jsoup
import play.api.Application
import play.api.http.Status.{OK, SEE_OTHER}
import play.api.mvc.AnyContentAsFormUrlEncoded
import play.api.test.Helpers.{await, contentAsString, defaultAwaitTimeout, redirectLocation}
import play.api.test.{FakeRequest, Helpers}
import repository.SessionCacheRepository
import services.{ClientService, GroupService, SessionCacheOperationsService, SessionCacheService}
import uk.gov.hmrc.agents.accessgroups.Client
import uk.gov.hmrc.agents.accessgroups.optin.OptedInReady
import uk.gov.hmrc.auth.core.AuthConnector
import uk.gov.hmrc.http.SessionKeys

class CreateGroupSelectClientsControllerSpec extends BaseSpec {

  implicit lazy val mockAuthConnector: AuthConnector = mock[AuthConnector]
  implicit lazy val mockAgentPermissionsConnector: AgentPermissionsConnector = mock[AgentPermissionsConnector]
  implicit lazy val mockAgentUserClientDetailsConnector: AgentUserClientDetailsConnector = mock[AgentUserClientDetailsConnector]
  implicit lazy val mockAgentClientAuthConnector: AgentClientAuthorisationConnector = mock[AgentClientAuthorisationConnector]
  implicit val mockGroupService: GroupService = mock[GroupService]
  implicit val mockClientService: ClientService = mock[ClientService]
  implicit val mockSessionCacheService: SessionCacheService = mock[SessionCacheService]
  implicit val mockSessionCacheOps: SessionCacheOperationsService = mock[SessionCacheOperationsService] // TODO move to a ‘real’ (in-memory store) session cache service and you won't have to mock either SessionCacheService or SessionCacheServiceOperations!
  lazy val sessionCacheRepo: SessionCacheRepository =
    new SessionCacheRepository(mongoComponent, timestampSupport)
  private val groupName = "XYZ"

  override def moduleWithOverrides: AbstractModule = new AbstractModule() {

    override def configure(): Unit = {
      bind(classOf[AuthAction]).toInstance(new AuthAction(mockAuthConnector, env, conf, mockAgentPermissionsConnector, mockAgentClientAuthConnector,mockSessionCacheService))
      bind(classOf[AgentPermissionsConnector]).toInstance(mockAgentPermissionsConnector)
      bind(classOf[AgentUserClientDetailsConnector]).toInstance(mockAgentUserClientDetailsConnector)
      bind(classOf[ClientService]).toInstance(mockClientService)
      bind(classOf[GroupService]).toInstance(mockGroupService)
      bind(classOf[SessionCacheService]).toInstance(mockSessionCacheService)
      bind(classOf[SessionCacheOperationsService]).toInstance(mockSessionCacheOps)
    }
  }

  override implicit lazy val fakeApplication: Application =
    appBuilder.configure("mongodb.uri" -> mongoUri).build()

  val controller: CreateGroupSelectClientsController = fakeApplication.injector.instanceOf[CreateGroupSelectClientsController]

  val fakeClients: Seq[Client] = List.tabulate(25)(i => Client(s"HMRC-MTD-VAT~VRN~12345678$i", s"friendly$i"))

  val displayClients: Seq[DisplayClient] = fakeClients.map(DisplayClient.fromClient(_))

  val displayClientsIds: Seq[String] = displayClients.map(_.id)

  private val ctrlRoute: ReverseCreateGroupSelectClientsController = routes.CreateGroupSelectClientsController

  def expectAuthOkArnAllowedOptedInReadyWithGroupName(): Unit = {
    expectAuthorisationGrantsAccess(mockedAuthResponse)
    expectIsArnAllowed(allowed = true)
    expectGetSessionItem(SUSPENSION_STATUS, false)
    expectGetSessionItem(OPT_IN_STATUS, OptedInReady)
    expectGetSessionItem(GROUP_TYPE, CUSTOM_GROUP)
    expectGetSessionItem(GROUP_NAME, groupName)
  }

  s"GET ${ctrlRoute.showSearchClients().url}" should {
    "render the client search page" in {
      expectAuthOkArnAllowedOptedInReadyWithGroupName()
      expectGetSessionItemNone(CLIENT_SEARCH_INPUT)
      expectGetSessionItemNone(CLIENT_FILTER_INPUT)

      val result = controller.showSearchClients()(request)
      // then
      status(result) shouldBe OK

      val html = Jsoup.parse(contentAsString(result))

      html.title() shouldBe "Search for clients - Agent services account - GOV.UK"
      html.select(Css.H1).text() shouldBe "Search for clients"
      html.select(Css.backLink).attr("href") shouldBe "#"
      html.select(Css.backLink).text() shouldBe "Back"

      html.select(Css.labelFor("search")).text() shouldBe "Search by tax reference or client reference (optional)"

      html.select(Css.labelFor("filter")).text() shouldBe "Search by tax service (optional)"

    }

    "render the client search page with inputs saved in session" in {
      expectAuthOkArnAllowedOptedInReadyWithGroupName()
      expectGetSessionItem(CLIENT_SEARCH_INPUT, "Harry")
      expectGetSessionItem(CLIENT_FILTER_INPUT, "HMRC-MTD-VAT")

      val result = controller.showSearchClients()(request)
      // then
      status(result) shouldBe OK

      val html = Jsoup.parse(contentAsString(result))

      html.title() shouldBe "Search for clients - Agent services account - GOV.UK"
      html.select(Css.H1).text() shouldBe "Search for clients"
      html.select(Css.backLink).attr("href") shouldBe "#"
      html.select(Css.backLink).text() shouldBe "Back"

      html.select(Css.labelFor("search")).text() shouldBe "Search by tax reference or client reference (optional)"
      html.select("#search").attr("value") shouldBe "Harry"
      html.select(Css.labelFor("filter")).text() shouldBe "Search by tax service (optional)"
      //TODO this isn't working
      //html.select("#filter").attr("value") shouldBe "HMRC-MTD-VAT"

    }

  }

  s"POST ${ctrlRoute.submitSearchClients().url}" should {
    // TODO - using fully optional form atm, clarify expected error behaviour
    //    "render errors on client search page" in {
    //      expectAuthOkArnAllowedOptedInReadyWithGroupName()
    //      expectSaveSearch()
    //      implicit val request =
    //        FakeRequest(
    //          "POST",
    //          s"${controller.submitSearchClients()}")
    //          .withSession(SessionKeys.sessionId -> "session-x")
    //
    //      val result = controller.submitSearchClients()(request)
    //      status(result) shouldBe OK
    //    }

    "save search terms and redirect" in {
      expectAuthOkArnAllowedOptedInReadyWithGroupName()
      expectSaveSearch(Some("Harry"), Some("HMRC-MTD-VAT"))

      implicit val request: FakeRequest[AnyContentAsFormUrlEncoded] =
        FakeRequest(
          "POST",
          s"${controller.submitSearchClients()}")
          .withFormUrlEncodedBody("search" -> "Harry", "filter" -> "HMRC-MTD-VAT")
          .withSession(SessionKeys.sessionId -> "session-x")


      val result = controller.submitSearchClients()(request)
      status(result) shouldBe SEE_OTHER

      redirectLocation(result).get shouldBe ctrlRoute.showSelectClients(Some(1), Some(20)).url
    }

  }

  s"GET ${ctrlRoute.showSelectClients(None, None).url}" should {

    "render a page of clients" in {
      expectAuthOkArnAllowedOptedInReadyWithGroupName()
      expectGetSessionItemNone(CLIENT_FILTER_INPUT)
      expectGetSessionItemNone(CLIENT_SEARCH_INPUT)
      expectGetPageOfClients(arn)(displayClients.take(20))

      val result = controller.showSelectClients()(request)

      status(result) shouldBe OK

      val html = Jsoup.parse(contentAsString(result))

      html.title() shouldBe "Select clients - Agent services account - GOV.UK"
      html.select(Css.H1).text() shouldBe "Select clients"

      html.select(Css.backLink).text() shouldBe "Back to search"
      html.select(Css.backLink).attr("href") shouldBe routes.CreateGroupSelectClientsController.showSearchClients().url

      val th = html.select(Css.tableWithId("multi-select-table")).select("thead th")
      th.size() shouldBe 4
      th.get(0).text() shouldBe "Select client"
      th.get(1).text() shouldBe "Client reference"
      th.get(2).text() shouldBe "Tax reference"
      th.get(3).text() shouldBe "Tax service"
      val trs =
        html.select(Css.tableWithId("multi-select-table")).select("tbody tr")
<<<<<<< HEAD

      trs.size() shouldBe 20

=======
      trs.size() shouldBe 20
>>>>>>> 593de38f
      // first row
      trs.get(0).select("td").get(0).select("label").text() shouldBe "Client reference friendly0, Tax reference ending in 6780, Tax service VAT"
      trs.get(0).select("td").get(1).text() shouldBe "friendly0"
      trs.get(0).select("td").get(2).text() shouldBe "ending in 6780"
      trs.get(0).select("td").get(3).text() shouldBe "VAT"

      // last row
      trs.get(19).select("td").get(1).text() shouldBe "friendly19"
      trs.get(19).select("td").get(2).text() shouldBe "ending in 7819"
      trs.get(19).select("td").get(3).text() shouldBe "VAT"
      html.select(Css.submitButton).text() shouldBe "Save and continue"
    }

    "render with filtered clients held in session when a filter was applied" in {
      expectAuthOkArnAllowedOptedInReadyWithGroupName()
      expectGetSessionItemNone(CLIENT_FILTER_INPUT)
      expectGetSessionItem(CLIENT_SEARCH_INPUT, "John")
      expectGetPageOfClients(arn)(displayClients)

      val result = controller.showSelectClients()(request)

      status(result) shouldBe OK

      val html = Jsoup.parse(contentAsString(result))

      html.title() shouldBe "Filter results for ‘John’ Select clients - Agent services account - GOV.UK"
      html.select(Css.H1).text() shouldBe "Select clients"

      //TODO check if we need to add a h2 with filter/search terms
      //html.select(H2).text() shouldBe "Filter results for ‘John'"

      val th = html.select(Css.tableWithId("multi-select-table")).select("thead th")
      th.size() shouldBe 4
      th.get(1).text() shouldBe "Client reference"
      th.get(2).text() shouldBe "Tax reference"
      th.get(3).text() shouldBe "Tax service"

      val trs = html.select(Css.tableWithId("multi-select-table")).select("tbody tr")

      trs.size() shouldBe 25
      // first row
      trs.get(0).select("td").get(1).text() shouldBe "friendly0"
      trs.get(0).select("td").get(2).text() shouldBe "ending in 6780"
      trs.get(0).select("td").get(3).text() shouldBe "VAT"
      // last row
      trs.get(19).select("td").get(1).text() shouldBe "friendly19"
      trs.get(19).select("td").get(2).text() shouldBe "ending in 7819"
      trs.get(19).select("td").get(3).text() shouldBe "VAT"
    }

    "render with NO Clients after a search returns no results" in {
      expectAuthOkArnAllowedOptedInReadyWithGroupName()
      expectGetSessionItemNone(CLIENT_FILTER_INPUT)
      expectGetSessionItem(CLIENT_SEARCH_INPUT, "foo")
      expectGetSessionItemNone(SELECTED_CLIENTS) // There are no selected clients
      expectGetPageOfClients(arn)(Seq.empty) // <- nothing returned from session

      val result = controller.showSelectClients()(request)

      status(result) shouldBe OK

      val html = Jsoup.parse(contentAsString(result))

      html.title() should include ("No results")
      html.select(Css.H1).text() should include ("Search again")

      // No table
      val th = html.select(Css.tableWithId("multi-select-table")).select("thead th")
      th.size() shouldBe 0
      val trs =
        html.select(Css.tableWithId("multi-select-table")).select("tbody tr")
      trs.size() shouldBe 0

      val buttons = html.select("button")
      buttons.size() shouldBe 1
      html.select("button").get(0).text() shouldBe "Search for clients"
      // there should not be a 'continue' button as there are NO clients currently selected (APB-7378)
    }

    "render with NO Clients after a search returns no results (but some previously selected clients)" in {
      expectAuthOkArnAllowedOptedInReadyWithGroupName()
      expectGetSessionItemNone(CLIENT_FILTER_INPUT)
      expectGetSessionItem(CLIENT_SEARCH_INPUT, "foo")
      expectGetSessionItem(SELECTED_CLIENTS, displayClients.take(1)) // There are some selected clients
      expectGetPageOfClients(arn)(Seq.empty) // <- nothing returned from session

      val result = controller.showSelectClients()(request)

      status(result) shouldBe OK

      val html = Jsoup.parse(contentAsString(result))

      val buttons = html.select("button")
      buttons.size() shouldBe 2
      html.select("button").get(0).text() shouldBe "Search for clients"
      html.select("button").get(1).text() shouldBe "Continue"
      // there SHOULD be a 'continue' button as there are SOME clients currently selected (APB-7378)
    }

    "redirect when no group name is in session" in {
      expectAuthorisationGrantsAccess(mockedAuthResponse)
      expectIsArnAllowed(allowed = true)
      expectGetSessionItem(SUSPENSION_STATUS, false)
      expectGetSessionItem(OPT_IN_STATUS, OptedInReady)
      expectGetSessionItem(GROUP_TYPE, CUSTOM_GROUP)
      expectGetSessionItemNone(GROUP_NAME) // <- NO GROUP NAME IN SESSION

      val result = controller.showSelectClients()(request)

      status(result) shouldBe SEE_OTHER
      redirectLocation(result).get shouldBe routes.CreateGroupSelectNameController.showGroupName().url
    }
  }

  s"POST to ${ctrlRoute.submitSelectedClients().url}" should {

    "save selected clients to session" when {

      s"button is Continue and redirect to ${ctrlRoute.showReviewSelectedClients(None, None).url}" in {

        implicit val request = FakeRequest("POST",
          ctrlRoute.submitSelectedClients().url)
          .withSession(SessionKeys.sessionId -> "session-x")
          .withFormUrlEncodedBody(
            "clients[]" -> displayClientsIds.head,
            "clients[]" -> displayClientsIds.last,
            "submit" -> CONTINUE_BUTTON
          )
        expectAuthOkArnAllowedOptedInReadyWithGroupName()
        expectGetSessionItem(SELECTED_CLIENTS, Seq.empty) // with no preselected
        val formData = AddClientsToGroup(
          clients = Some(List(displayClientsIds.head, displayClientsIds.last)),
          submit = CONTINUE_BUTTON
        )
        expectSavePageOfClients(formData, displayClients)

        val result = controller.submitSelectedClients()(request)

        status(result) shouldBe SEE_OTHER
        redirectLocation(result).get shouldBe ctrlRoute.showReviewSelectedClients(None, None).url
      }

      s"button is pagination_2 and redirect to ${ctrlRoute.showSelectClients(Some(2), Some(20)).url}" in {

        implicit val request =
          FakeRequest("POST",
            ctrlRoute.submitSelectedClients().url)
            .withSession(SessionKeys.sessionId -> "session-x")
            .withFormUrlEncodedBody(
              "clients[]" -> displayClientsIds.head,
              "clients[]" -> displayClientsIds.last,
              "submit" -> PAGINATION_BUTTON.concat("_2")
            )

        expectAuthOkArnAllowedOptedInReadyWithGroupName()
        expectGetSessionItem(SELECTED_CLIENTS, Seq.empty) // with no preselected

        val formData = AddClientsToGroup(
          clients = Some(List(displayClientsIds.head, displayClientsIds.last)),
          submit = PAGINATION_BUTTON.concat("_2")
        )

        expectSavePageOfClients(formData, displayClients)

        val result = controller.submitSelectedClients()(request)

        status(await(result)) shouldBe SEE_OTHER
        redirectLocation(result).get shouldBe ctrlRoute.showSelectClients(Some(2), Some(20)).url

      }

      s"bad submit (not continue or page number) redirect to ${ctrlRoute.showSearchClients().url}" in {

        implicit val request =
          FakeRequest("POST",
            ctrlRoute.submitSelectedClients().url)
            .withSession(SessionKeys.sessionId -> "session-x")
            .withFormUrlEncodedBody(
              "clients[]" -> displayClientsIds.head,
              "clients[]" -> displayClientsIds.last,
              "submit" -> "tamperedWithOrMissing"
            )

        expectAuthOkArnAllowedOptedInReadyWithGroupName()
        expectGetSessionItem(SELECTED_CLIENTS, Seq.empty) // with no preselected

        val formData = AddClientsToGroup(
          clients = Some(List(displayClientsIds.head, displayClientsIds.last)),
          submit = "tamperedWithOrMissing"
        )

        expectSavePageOfClients(formData, displayClients)

        val result = controller.submitSelectedClients()(request)

        status(await(result)) shouldBe SEE_OTHER
        redirectLocation(result).get shouldBe ctrlRoute.showSearchClients().url
      }


    }

    "display error when button is Continue, no clients were selected" in {

      // given
      implicit val request = FakeRequest("POST", ctrlRoute.submitSelectedClients().url)
        .withSession(SessionKeys.sessionId -> "session-x")
        .withFormUrlEncodedBody(
          "clients[]" -> "",
          "submit" -> CONTINUE_BUTTON
        )

      expectAuthOkArnAllowedOptedInReadyWithGroupName()
      expectGetSessionItem(SELECTED_CLIENTS, Seq.empty) // with no preselected
      expectGetPageOfClients(arn)(displayClients)

      // when
      val result = controller.submitSelectedClients()(request)

      status(result) shouldBe OK
      val html = Jsoup.parse(contentAsString(result))

      // then
      html.title() shouldBe "Error: Select clients - Agent services account - GOV.UK"
      html.select(Css.H1).text() shouldBe "Select clients"
      html.select(Css.errorSummaryLinkWithHref("#clients")).text() shouldBe "You must select at least one client"

    }

    "display error when button is Continue and DESELECTION mean that nothing is now selected" in {
      // given
      implicit val request = FakeRequest("POST", ctrlRoute.submitSelectedClients().url)
        .withSession(SessionKeys.sessionId -> "session-x")
        .withFormUrlEncodedBody(
          "clients[]" -> "",
          "submit" -> CONTINUE_BUTTON
        )

      expectAuthOkArnAllowedOptedInReadyWithGroupName()
      //this currently selected member will be unselected as part of the post
      expectGetSessionItem(SELECTED_CLIENTS, displayClients.take(1))
      val emptyForm = AddClientsToGroup(submit = CONTINUE_BUTTON)
      //now no selected members
      expectSavePageOfClients(emptyForm, Seq.empty[DisplayClient])
      expectGetPageOfClients(arn)(displayClients)

      // when
      val result = controller.submitSelectedClients()(request)

      // then
      status(result) shouldBe OK

      //and
      val html = Jsoup.parse(contentAsString(result))
      html.title() shouldBe "Error: Select clients - Agent services account - GOV.UK"
      html.select(Css.H1).text() shouldBe "Select clients"
      html.select(Css.errorSummaryLinkWithHref("#clients")).text() shouldBe "You must select at least one client"

    }

    "redirect to createGroup when POSTED without groupName in Session" in {

      // given
      implicit val request = FakeRequest(
        "POST",
        ctrlRoute.submitSelectedClients().url
      ).withFormUrlEncodedBody("submit" -> CONTINUE_BUTTON)
        .withSession(SessionKeys.sessionId -> "session-x")

      expectAuthorisationGrantsAccess(mockedAuthResponse)
      expectIsArnAllowed(allowed = true)
      expectGetSessionItem(OPT_IN_STATUS, OptedInReady)
      expectGetSessionItem(SUSPENSION_STATUS, false)
      expectGetSessionItem(GROUP_TYPE, CUSTOM_GROUP)
      expectGetSessionItemNone(GROUP_NAME) // <- testing this

      // when
      val result = controller.submitSelectedClients()(request)

      // then
      status(result) shouldBe SEE_OTHER
      Helpers.redirectLocation(result) shouldBe Some(routes.CreateGroupSelectNameController.showGroupName().url)
    }
  }

  s"GET ReviewSelectedClients on ${ctrlRoute.showReviewSelectedClients(None, None).url}" should {

    "render with selected clients" in {
      expectAuthOkArnAllowedOptedInReadyWithGroupName()
      expectGetSessionItem(SELECTED_CLIENTS, displayClients.take(5))
      expectGetSessionItemNone(CONFIRM_CLIENTS_SELECTED)

      val result = controller.showReviewSelectedClients(None, None)(request)

      status(result) shouldBe OK

      val html = Jsoup.parse(contentAsString(result))

      html.title() shouldBe s"Review selected clients - Agent services account - GOV.UK"
      html.select(Css.H1).text() shouldBe s"You have selected 5 clients"
      html.select(Css.backLink).attr("href") shouldBe "#"
      html.select(Css.backLink).text() shouldBe "Back"

      val table = html.select(Css.tableWithId("selected-clients"))
      val th = table.select("thead th")
      th.size() shouldBe 4
      th.get(0).text() shouldBe "Client reference"
      th.get(1).text() shouldBe "Tax reference"
      th.get(2).text() shouldBe "Tax service"
      th.get(3).text() shouldBe "Actions"
      val trs = table.select("tbody tr")
      trs.size() shouldBe 5
      // first row
      trs.get(0).select("td").get(0).text() shouldBe "friendly0"
      trs.get(0).select("td").get(1).text() shouldBe "ending in 6780"
      trs.get(0).select("td").get(2).text() shouldBe "VAT"
      val removeClient1 = trs.get(0).select("td").get(3).select("a")
      removeClient1.text() shouldBe "Remove"
      removeClient1.attr("href") shouldBe ctrlRoute.showConfirmRemoveClient(Some(displayClientsIds(0))).url

      // last row
      trs.get(4).select("td").get(0).text() shouldBe "friendly4"
      trs.get(4).select("td").get(1).text() shouldBe "ending in 6784"
      trs.get(4).select("td").get(2).text() shouldBe "VAT"
      val removeClient4 = trs.get(4).select("td").get(3).select("a")
      removeClient4.text() shouldBe "Remove"
      removeClient4.attr("href") shouldBe ctrlRoute.showConfirmRemoveClient(Some(displayClientsIds(4))).url

      html.select("form .govuk-fieldset__legend").text() shouldBe "Do you need to select more clients?"
      val answerRadios = html.select(Css.radioButtonsField("answer-radios"))
      answerRadios.select("label[for=answer]").text() shouldBe "Yes, select more clients"
      answerRadios.select("label[for=answer-no]").text() shouldBe "No, continue to adding team members"
    }

    "render with 0 selected clients in session" in {
      expectAuthOkArnAllowedOptedInReadyWithGroupName()
      expectGetSessionItem(SELECTED_CLIENTS, Seq.empty[DisplayClient])
      expectGetSessionItemNone(CONFIRM_CLIENTS_SELECTED)

      val result = controller.showReviewSelectedClients(None, None)(request)

      status(result) shouldBe OK

      val html = Jsoup.parse(contentAsString(result))

      html.title() shouldBe s"Review selected clients - Agent services account - GOV.UK"
      html.select(Css.H1).text() shouldBe s"You have selected 0 clients"
      html.select(Css.backLink).attr("href") shouldBe "#"
      html.select(Css.backLink).text() shouldBe "Back"

      val table = html.select("table")
      table.size() shouldBe 0

      html.select("form .govuk-fieldset__legend").text() shouldBe "Do you need to select more clients?"
      val answerRadios = html.select(Css.radioButtonsField("answer-radios"))
      answerRadios.select("label[for=answer]").text() shouldBe "Yes, select more clients"
      answerRadios.select("label[for=answer-no]").text() shouldBe "No, continue to adding team members"
    }

    "redirect when no selected clients in session" in {
      expectAuthOkArnAllowedOptedInReadyWithGroupName()
      expectGetSessionItemNone(SELECTED_CLIENTS)

      val result = controller.showReviewSelectedClients(None, None)(request)

      status(result) shouldBe SEE_OTHER
      redirectLocation(result).get shouldBe ctrlRoute.showSearchClients().url

    }

    "redirect when no group name is in session" in {

      expectAuthorisationGrantsAccess(mockedAuthResponse)
      expectIsArnAllowed(allowed = true)
      expectGetSessionItem(OPT_IN_STATUS, OptedInReady)
      expectGetSessionItem(SUSPENSION_STATUS, false)
      expectGetSessionItem(GROUP_TYPE, CUSTOM_GROUP)
      expectGetSessionItemNone(GROUP_NAME) // <- NO GROUP NAME IN SESSION

      val result = controller.showReviewSelectedClients(None, None)(request)

      status(result) shouldBe SEE_OTHER
      redirectLocation(result).get shouldBe routes.CreateGroupSelectNameController.showGroupName().url
    }
  }

  s"POST ${routes.CreateGroupSelectClientsController.submitReviewSelectedClients().url}" should {

    s"redirect to ‘${routes.CreateGroupSelectTeamMembersController.showSelectTeamMembers(None, None).url}’ page with answer ‘false'" in {

      implicit val request =
        FakeRequest(
          "POST",
          s"${controller.submitReviewSelectedClients()}")
          .withFormUrlEncodedBody("answer" -> "false")
          .withSession(SessionKeys.sessionId -> "session-x")

      expectAuthOkArnAllowedOptedInReadyWithGroupName()
      expectGetSessionItem(SELECTED_CLIENTS, displayClients)
      expectPutSessionItem(CONFIRM_CLIENTS_SELECTED, false)

      val result = controller.submitReviewSelectedClients()(request)

      status(result) shouldBe SEE_OTHER
      redirectLocation(result).get shouldBe routes.CreateGroupSelectTeamMembersController.showSelectTeamMembers(None, None).url
    }

    s"redirect to ‘${ctrlRoute.showSearchClients().url}’ page with answer ‘true'" in {

      implicit val request =
        FakeRequest(
          "POST",
          s"${controller.submitReviewSelectedClients()}")
          .withFormUrlEncodedBody("answer" -> "true")
          .withSession(SessionKeys.sessionId -> "session-x")

      expectAuthOkArnAllowedOptedInReadyWithGroupName()
      expectGetSessionItem(SELECTED_CLIENTS, displayClients)
      expectDeleteSessionItems(clientFilteringKeys)
      expectPutSessionItem(CONFIRM_CLIENTS_SELECTED, true)

      val result = controller.submitReviewSelectedClients()(request)

      status(result) shouldBe SEE_OTHER
      redirectLocation(result).get shouldBe ctrlRoute.showSearchClients().url
    }

    s"redirect to ‘${ctrlRoute.showSearchClients().url}’ with no SELECTED in session" in {

      implicit val request =
        FakeRequest(
          "POST",
          s"${controller.submitReviewSelectedClients()}")
          .withFormUrlEncodedBody("answer" -> "true")
          .withSession(SessionKeys.sessionId -> "session-x")

      expectAuthOkArnAllowedOptedInReadyWithGroupName()
      expectGetSessionItemNone(SELECTED_CLIENTS)

      val result = controller.submitReviewSelectedClients()(request)

      status(result) shouldBe SEE_OTHER
      redirectLocation(result).get shouldBe ctrlRoute.showSearchClients().url
    }

    s"render errors when no radio button selected" in {

      implicit val request =
        FakeRequest(
          "POST",
          s"${controller.submitReviewSelectedClients()}")
          .withFormUrlEncodedBody("NOTHING" -> "SELECTED")
          .withSession(SessionKeys.sessionId -> "session-x")

      expectAuthOkArnAllowedOptedInReadyWithGroupName()
      expectGetSessionItem(SELECTED_CLIENTS, displayClients.take(10))

      val result = controller.submitReviewSelectedClients()(request)

      status(result) shouldBe OK
      val html = Jsoup.parse(contentAsString(result))
      html.title() shouldBe "Error: Review selected clients - Agent services account - GOV.UK"
      html.select(H1).text() shouldBe "You have selected 10 clients"
      html.select(Css.errorSummaryForField("answer")).text() shouldBe "Select yes if you need to select more clients"
      html.select(Css.errorForField("answer")).text() shouldBe "Error: Select yes if you need to select more clients"
    }

    s"render errors when continuing with 0 selected clients in session" in {

      implicit val request =
        FakeRequest(
          "POST",
          s"${controller.submitReviewSelectedClients()}")
          .withFormUrlEncodedBody("answer" -> "false")
          .withSession(SessionKeys.sessionId -> "session-x")

      expectAuthOkArnAllowedOptedInReadyWithGroupName()
      expectGetSessionItem(SELECTED_CLIENTS, Seq.empty[DisplayClient])
      expectPutSessionItem(CONFIRM_CLIENTS_SELECTED, false)

      val result = controller.submitReviewSelectedClients()(request)

      status(result) shouldBe OK
      val html = Jsoup.parse(contentAsString(result))
      html.title() shouldBe "Error: Review selected clients - Agent services account - GOV.UK"
      html.select(H1).text() shouldBe "You have selected 0 clients"
      html.select(Css.errorSummaryForField("answer")).text() shouldBe "You have removed all clients, select at least one to continue"
      html.select(Css.errorForField("answer")).text() shouldBe "Error: You have removed all clients, select at least one to continue"
    }
  }

  s"GET Confirm Remove a selected client on ${ctrlRoute.showConfirmRemoveClient(Some("id")).url}" should {

    "render with selected clients" in {
      val clientToRemove = displayClients.head
      expectAuthOkArnAllowedOptedInReadyWithGroupName()
      expectGetSessionItem(SELECTED_CLIENTS, displayClients.take(5))
      expectPutSessionItem(CLIENT_TO_REMOVE, clientToRemove)
      //when
      val result = controller.showConfirmRemoveClient(Some(clientToRemove.id))(request)

      status(result) shouldBe OK

      val html = Jsoup.parse(contentAsString(result))

      html.title() shouldBe s"Remove friendly0 from selected clients? - Agent services account - GOV.UK"
      html.select(Css.H1).text() shouldBe s"Remove friendly0 from selected clients?"
      html.select(Css.backLink).attr("href") shouldBe "#"
      html.select(Css.backLink).text() shouldBe "Back"
      val answerRadios = html.select(Css.radioButtonsField("answer-radios"))
      answerRadios.select("label[for=answer]").text() shouldBe "Yes"
      answerRadios.select("label[for=answer-no]").text() shouldBe "No"
    }
  }

  s"POST Remove a selected client ${routes.CreateGroupSelectClientsController.submitConfirmRemoveClient().url}" should {

    s"redirect to ‘${ctrlRoute.showReviewSelectedClients(None, None).url}’ page with answer ‘true'" in {

      val clientToRemove = displayClients.head

      implicit val request = FakeRequest("POST", s"${controller.submitConfirmRemoveClient}")
        .withFormUrlEncodedBody("answer" -> "true")
        .withSession(SessionKeys.sessionId -> "session-x")

      expectAuthOkArnAllowedOptedInReadyWithGroupName()
      expectGetSessionItem(SELECTED_CLIENTS, displayClients)
      expectGetSessionItem(CLIENT_TO_REMOVE, clientToRemove)
      val remainingClients = displayClients.diff(Seq(clientToRemove))
      expectPutSessionItem(SELECTED_CLIENTS, remainingClients)

      val result = controller.submitConfirmRemoveClient()(request)

      status(result) shouldBe SEE_OTHER
      redirectLocation(result).get shouldBe ctrlRoute.showReviewSelectedClients(None, None).url
    }

    s"redirect to ‘${ctrlRoute.showReviewSelectedClients(None, None).url}’ page with answer ‘false'" in {

      val clientToRemove = displayClients.head

      implicit val request =
        FakeRequest("POST", s"${controller.submitReviewSelectedClients()}")
          .withFormUrlEncodedBody("answer" -> "false")
          .withSession(SessionKeys.sessionId -> "session-x")

      expectAuthOkArnAllowedOptedInReadyWithGroupName()
      expectGetSessionItem(SELECTED_CLIENTS, displayClients)
      expectGetSessionItem(CLIENT_TO_REMOVE, clientToRemove)


      val result = controller.submitConfirmRemoveClient()(request)

      status(result) shouldBe SEE_OTHER
      redirectLocation(result).get shouldBe ctrlRoute.showReviewSelectedClients(None, None).url
    }

    s"redirect to ‘${ctrlRoute.showSearchClients().url}’ with no CLIENT_TO_REMOVE in session" in {

      implicit val request =
        FakeRequest(
          "POST",
          s"${controller.submitReviewSelectedClients()}")
          .withFormUrlEncodedBody("answer" -> "true")
          .withSession(SessionKeys.sessionId -> "session-x")

      expectAuthOkArnAllowedOptedInReadyWithGroupName()
      expectGetSessionItemNone(SELECTED_CLIENTS)

      val result = controller.submitReviewSelectedClients()(request)

      status(result) shouldBe SEE_OTHER
      redirectLocation(result).get shouldBe ctrlRoute.showSearchClients().url
    }

    s"render errors when no radio button selected" in {

      implicit val request =
        FakeRequest(
          "POST",
          s"${controller.submitConfirmRemoveClient()}")
          .withFormUrlEncodedBody("NOTHING" -> "SELECTED")
          .withSession(SessionKeys.sessionId -> "session-x")

      expectAuthOkArnAllowedOptedInReadyWithGroupName()
      expectGetSessionItem(SELECTED_CLIENTS, displayClients.take(10))
      expectGetSessionItem(CLIENT_TO_REMOVE, displayClients.head)

      val result = controller.submitConfirmRemoveClient()(request)

      status(result) shouldBe OK
      val html = Jsoup.parse(contentAsString(result))
      html.title() shouldBe "Error: Remove friendly0 from selected clients? - Agent services account - GOV.UK"
      html.select(H1).text() shouldBe "Remove friendly0 from selected clients?"
      html.select(Css.errorSummaryForField("answer")).text() shouldBe "Select yes if you need to remove this client from the access group"
      html.select(Css.errorForField("answer")).text() shouldBe "Error: Select yes if you need to remove this client from the access group"

    }
  }
}<|MERGE_RESOLUTION|>--- conflicted
+++ resolved
@@ -196,13 +196,9 @@
       th.get(3).text() shouldBe "Tax service"
       val trs =
         html.select(Css.tableWithId("multi-select-table")).select("tbody tr")
-<<<<<<< HEAD
 
       trs.size() shouldBe 20
 
-=======
-      trs.size() shouldBe 20
->>>>>>> 593de38f
       // first row
       trs.get(0).select("td").get(0).select("label").text() shouldBe "Client reference friendly0, Tax reference ending in 6780, Tax service VAT"
       trs.get(0).select("td").get(1).text() shouldBe "friendly0"
