--- conflicted
+++ resolved
@@ -73,12 +73,7 @@
             formWithErrors => Ok(want_to_opt_in(formWithErrors)).toFuture,
             (iWantToOptIn: Boolean) => {
               if (iWantToOptIn)
-<<<<<<< HEAD
                 optInService.processOptIn(arn).map(_ => Redirect(routes.OptInController.showYouHaveOptedIn.url))
-=======
-                  agentPermissionsConnector.optin(arn)
-                    .map(_ => Redirect(routes.OptInController.showYouHaveOptedIn.url))
->>>>>>> 58dff686
               else
                 Redirect(routes.OptInController.showYouHaveNotOptedIn.url).toFuture
             }
