/*
 * Copyright 2023 HM Revenue & Customs
 *
 * Licensed under the Apache License, Version 2.0 (the "License");
 * you may not use this file except in compliance with the License.
 * You may obtain a copy of the License at
 *
 *     http://www.apache.org/licenses/LICENSE-2.0
 *
 * Unless required by applicable law or agreed to in writing, software
 * distributed under the License is distributed on an "AS IS" BASIS,
 * WITHOUT WARRANTIES OR CONDITIONS OF ANY KIND, either express or implied.
 * See the License for the specific language governing permissions and
 * limitations under the License.
 */

package controllers

import config.AppConfig
import connectors.CreateTaxServiceGroupRequest
import controllers.actions.{AuthAction, GroupAction, OptInStatusAction, SessionAction}
import forms.{AddTeamMembersToGroupForm, YesNoForm}
import models.TeamMember.toAgentUser
import models.{AddTeamMembersToGroup, TeamMember}
import play.api.Logging
import play.api.i18n.{I18nSupport, MessagesApi}
import play.api.mvc._
import services.{SessionCacheService, TaxGroupService, TeamMemberService}
import uk.gov.hmrc.agentmtdidentifiers.model.{Arn, PaginationMetaData}
import uk.gov.hmrc.agentmtdidentifiers.utils.PaginatedListBuilder
import uk.gov.hmrc.play.bootstrap.frontend.controller.FrontendController
import views.html.groups.create.group_created
import views.html.groups.create.members.{confirm_remove_member, review_members_paginated, select_paginated_team_members}

import javax.inject.{Inject, Singleton}
import scala.concurrent.{ExecutionContext, Future}

@Singleton
class CreateGroupSelectTeamMembersController @Inject()
(
  groupAction: GroupAction,
  authAction: AuthAction,
  optInStatusAction: OptInStatusAction,
  sessionAction: SessionAction,
  teamMemberService: TeamMemberService,
  taxGroupService: TaxGroupService,
  confirm_remove_member: confirm_remove_member,
  mcc: MessagesControllerComponents,
  val sessionCacheService: SessionCacheService,
  group_created: group_created,
  select_paginated_team_members: select_paginated_team_members,
  review_members_paginated: review_members_paginated,
)(implicit val appConfig: AppConfig, ec: ExecutionContext, implicit override val messagesApi: MessagesApi
) extends FrontendController(mcc) with I18nSupport with Logging {

  import authAction.isAuthorisedAgent
  import groupAction._
  import optInStatusAction.isOptedInWithSessionItem
  import sessionAction.withSessionItem

  private val controller: ReverseCreateGroupSelectTeamMembersController = routes.CreateGroupSelectTeamMembersController
  private val selectClientsController: ReverseCreateGroupSelectClientsController = routes.CreateGroupSelectClientsController
  private val selectNameController: ReverseCreateGroupSelectNameController = routes.CreateGroupSelectNameController

  private val PAGE_SIZE = 10

  def showSelectTeamMembers(page: Option[Int] = None, pageSize: Option[Int] = None): Action[AnyContent] = Action.async { implicit request =>
    withGroupNameAndAuthorised { (groupName, groupType, arn) =>
      withSessionItem[String](TEAM_MEMBER_SEARCH_INPUT) { teamMemberSearchTerm =>
        val backUrl = if (groupType == CUSTOM_GROUP) {
          Some(selectClientsController.showReviewSelectedClients(None, None).url)
        } else Some(selectNameController.showConfirmGroupName.url)
        teamMemberService
          .getPageOfTeamMembers(arn)(page.getOrElse(1), pageSize.getOrElse(PAGE_SIZE))
          .map { paginatedList =>
            Ok(
              select_paginated_team_members(
                paginatedList.pageContent,
                groupName,
                backUrl = backUrl,
                form = AddTeamMembersToGroupForm.form().fill(
                  AddTeamMembersToGroup(
                    search = teamMemberSearchTerm
                  )
                ),
                paginationMetaData = Some(paginatedList.paginationMetaData)
              )
            )
          }
      }
    }
  }

  def submitSelectedTeamMembers: Action[AnyContent] = Action.async { implicit request =>
    withGroupNameAndAuthorised { (groupName, _, arn) =>
      withSessionItem[Seq[TeamMember]](SELECTED_TEAM_MEMBERS) { maybeSelected =>
        val hasPreSelected = maybeSelected.getOrElse(Seq.empty).nonEmpty
        AddTeamMembersToGroupForm
          .form(hasPreSelected)
          .bindFromRequest()
          .fold(
            formWithErrors => {
              teamMemberService
                .getPageOfTeamMembers(arn)(1, PAGE_SIZE)
                .map(paginatedList =>
                  Ok(
                    select_paginated_team_members(
                      paginatedList.pageContent,
                      groupName,
                      backUrl = Some(selectClientsController.showReviewSelectedClients(None, None).url),
                      form = formWithErrors,
                      paginationMetaData = Some(paginatedList.paginationMetaData)
                    )
                  )
                )
            },
            formData => {
              teamMemberService
                .savePageOfTeamMembers(formData)
                .flatMap(nowSelectedMembers => {
                  if (formData.submit == CONTINUE_BUTTON) {
                    // check selected there are still selections after saving
                    if (nowSelectedMembers.nonEmpty) {
                      Redirect(controller.showReviewSelectedTeamMembers(None, None)).toFuture
                    } else {
                      // render page with empty selection error
                      teamMemberService
                        .getPageOfTeamMembers(arn)()
                        .map(paginatedList =>
                          Ok(
                            select_paginated_team_members(
                              paginatedList.pageContent,
                              groupName,
                              backUrl = Some(selectClientsController.showReviewSelectedClients(None, None).url),
                              form = AddTeamMembersToGroupForm
                                .form()
                                .fill(AddTeamMembersToGroup(search = formData.search))
                                .withError("members", "error.select-members.empty"),
                              paginationMetaData = Some(paginatedList.paginationMetaData)
                            )
                          )
                        )
                    }
                  } else if (formData.submit.startsWith(PAGINATION_BUTTON)) {
                    val pageToShow = formData.submit.replace(s"${PAGINATION_BUTTON}_", "").toInt
                    Redirect(controller.showSelectTeamMembers(Some(pageToShow), Some(PAGE_SIZE))).toFuture
                  } else {
                    Redirect(controller.showSelectTeamMembers(None, None)).toFuture
                  }
                }
                )
            }
          )
      }
    }
  }

  def showReviewSelectedTeamMembers(maybePage: Option[Int], maybePageSize: Option[Int]): Action[AnyContent] = Action.async { implicit request =>
    withGroupNameAndAuthorised { (groupName, _, _) =>
      withSessionItem[Seq[TeamMember]](SELECTED_TEAM_MEMBERS) { maybeTeamMembers =>
        maybeTeamMembers.fold(
          Redirect(controller.showSelectTeamMembers(None, None)).toFuture
        )(members => {
          val pageSize = maybePageSize.getOrElse(PAGE_SIZE)
          val page = maybePage.getOrElse(1)
          val list = PaginatedListBuilder.build[TeamMember](page, pageSize, members)
          Ok(
            review_members_paginated(
              teamMembers = list.pageContent,
              groupName = groupName,
              form = YesNoForm.form(),
              backUrl = Some(controller.showSelectTeamMembers(None, None).url),
              formAction = controller.submitReviewSelectedTeamMembers,
              paginationMetaData = Some(list.paginationMetaData)
            )
          ).toFuture
        }
        )
      }
    }
  }

  def submitReviewSelectedTeamMembers(): Action[AnyContent] = Action.async { implicit request =>
    withGroupNameAndAuthorised { (groupName, groupType, arn) =>
      withSessionItem[Seq[TeamMember]](SELECTED_TEAM_MEMBERS) { maybeTeamMembers =>
        maybeTeamMembers
          .fold(
            Redirect(controller.showSelectTeamMembers(None, None)).toFuture
          ) { members =>
            val list = PaginatedListBuilder.build[TeamMember](1, PAGE_SIZE, members)
            YesNoForm
              .form("group.teamMembers.review.error")
              .bindFromRequest
              .fold(
                formWithErrors => {
                  Ok(
                    review_members_paginated(
                      teamMembers = list.pageContent,
                      groupName = groupName,
                      form = formWithErrors,
                      backUrl = Some(controller.showSelectTeamMembers(None, None).url),
                      formAction = controller.submitReviewSelectedTeamMembers,
                      paginationMetaData = Some(list.paginationMetaData)
                    )
                  ).toFuture
                }, (yes: Boolean) => {
                  if (yes)
                    Redirect(controller.showSelectTeamMembers(None, None)).toFuture
                  else {
<<<<<<< HEAD
                    groupType match {
                      case TAX_SERVICE_GROUP =>
                        submitTaxServiceGroup(arn, members, groupName)
                      case CUSTOM_GROUP =>
                        groupService
                          .createGroup(arn, groupName)
                          .map(_ => Redirect(controller.showGroupCreated))
=======
                    if(members.isEmpty) { // throw empty error (would prefer redirect to showSelectTeamMembers)
                      Ok(
                        review_members_paginated(
                          teamMembers = list.pageContent,
                          groupName = groupName,
                          form =  YesNoForm.form("group.teamMembers.review.error").withError("answer", "group.teamMembers.review.error.no-members"),
                          backUrl = Some(controller.showSelectTeamMembers(None, None).url),
                          formAction = controller.submitReviewSelectedTeamMembers,
                          paginationMetaData = Some(list.paginationMetaData)
                        )
                      ).toFuture
                    } else {
                      groupType match {
                        case TAX_SERVICE_GROUP =>
                          submitTaxServiceGroup(arn, members, groupName)
                        case CUSTOM_GROUP =>
                          groupService
                            .createGroup(arn, groupName)
                            .map(_ => Redirect(controller.showGroupCreated))
                      }
>>>>>>> 694beac9
                    }
                  }
                }
              )
          }
      }
    }
  }

  def showConfirmRemoveTeamMember(memberId: String): Action[AnyContent] = Action.async { implicit request =>
    withGroupNameAndAuthorised { (groupName, _, arn) =>
      withSessionItem(SELECTED_TEAM_MEMBERS) { selectedMembers =>
        selectedMembers.getOrElse(Seq.empty).find(_.id == memberId)
          .fold {
            Redirect(controller.showSelectTeamMembers(None, None)).toFuture
          } { teamMember =>
            sessionCacheService
              .put(MEMBER_TO_REMOVE, teamMember)
              .flatMap(_ =>
                Ok(confirm_remove_member(YesNoForm.form(), groupName, teamMember)).toFuture
              )
          }
      }
    }
  }

  def submitConfirmRemoveTeamMember: Action[AnyContent] = Action.async { implicit request =>
    withGroupNameAndAuthorised { (groupName, _, _) =>
      withSessionItem[TeamMember](MEMBER_TO_REMOVE) { maybeTeamMember =>
        withSessionItem[Seq[TeamMember]](SELECTED_TEAM_MEMBERS) { maybeSelectedTeamMembers =>
          if (maybeTeamMember.isEmpty || maybeSelectedTeamMembers.isEmpty) {
            Redirect(controller.showSelectTeamMembers(None, None)).toFuture
          }
          else {
            YesNoForm
              .form("group.member.remove.error")
              .bindFromRequest
              .fold(
                formWithErrors => {
                  Ok(confirm_remove_member(formWithErrors, groupName, maybeTeamMember.get)).toFuture
                }, (yes: Boolean) => {
                  if (yes) {
                    val clientsMinusRemoved = maybeSelectedTeamMembers.get.filterNot(_ == maybeTeamMember.get)
                    sessionCacheService
                      .put(SELECTED_TEAM_MEMBERS, clientsMinusRemoved)
                      .map(_ =>
                        if (clientsMinusRemoved.isEmpty) {
                          Redirect(controller.showSelectTeamMembers(None, None))
                        } else {
                          Redirect(controller.showReviewSelectedTeamMembers(None, None))
                        }
                      )
                  }
                  else Redirect(controller.showReviewSelectedTeamMembers(None, None)).toFuture
                }
              )
          }
        }
      }
    }
  }

  private def submitTaxServiceGroup(arn: Arn, members: Seq[TeamMember], groupName: String)
                                   (implicit request: MessagesRequest[AnyContent]): Future[Result] = {
    sessionCacheService
      .get[String](GROUP_SERVICE_TYPE)
      .flatMap(maybeService => {
        val startAgainRoute = controllers.routes.CreateGroupSelectGroupTypeController.showSelectGroupType
        maybeService.fold(
          Redirect(startAgainRoute).toFuture
        )(service => {
          val req = CreateTaxServiceGroupRequest(groupName, Some(members.map(toAgentUser).toSet), service, autoUpdate = true, None)
          taxGroupService
            .createGroup(arn, req)
            .flatMap(_ =>
              for {
                _ <- sessionCacheService.put(NAME_OF_GROUP_CREATED, groupName)
                _ <- sessionCacheService.deleteAll(creatingGroupKeys)
              } yield Redirect(controller.showGroupCreated)
            )
        }
        )
      }
      )
  }

  def showGroupCreated: Action[AnyContent] = Action.async { implicit request =>
    isAuthorisedAgent { arn =>
      isOptedInWithSessionItem[String](NAME_OF_GROUP_CREATED)(arn) { maybeGroupName =>
        Ok(group_created(maybeGroupName.getOrElse(""))).toFuture
      }
    }
  }


}<|MERGE_RESOLUTION|>--- conflicted
+++ resolved
@@ -207,15 +207,6 @@
                   if (yes)
                     Redirect(controller.showSelectTeamMembers(None, None)).toFuture
                   else {
-<<<<<<< HEAD
-                    groupType match {
-                      case TAX_SERVICE_GROUP =>
-                        submitTaxServiceGroup(arn, members, groupName)
-                      case CUSTOM_GROUP =>
-                        groupService
-                          .createGroup(arn, groupName)
-                          .map(_ => Redirect(controller.showGroupCreated))
-=======
                     if(members.isEmpty) { // throw empty error (would prefer redirect to showSelectTeamMembers)
                       Ok(
                         review_members_paginated(
@@ -236,7 +227,6 @@
                             .createGroup(arn, groupName)
                             .map(_ => Redirect(controller.showGroupCreated))
                       }
->>>>>>> 694beac9
                     }
                   }
                 }
