/*
 * Copyright 2023 HM Revenue & Customs
 *
 * Licensed under the Apache License, Version 2.0 (the "License");
 * you may not use this file except in compliance with the License.
 * You may obtain a copy of the License at
 *
 *     http://www.apache.org/licenses/LICENSE-2.0
 *
 * Unless required by applicable law or agreed to in writing, software
 * distributed under the License is distributed on an "AS IS" BASIS,
 * WITHOUT WARRANTIES OR CONDITIONS OF ANY KIND, either express or implied.
 * See the License for the specific language governing permissions and
 * limitations under the License.
 */

package controllers

import com.google.inject.AbstractModule
import connectors.{AgentPermissionsConnector, AgentUserClientDetailsConnector, UpdateAccessGroupRequest}
import controllers.actions.AuthAction
import helpers.Css._
import helpers.{BaseSpec, Css}
import models.{AddClientsToGroup, DisplayClient, TeamMember}
import org.apache.commons.lang3.RandomStringUtils
import org.jsoup.Jsoup
import org.mongodb.scala.bson.ObjectId
import play.api.Application
import play.api.http.Status.{OK, SEE_OTHER}
import play.api.libs.json.Json
import play.api.mvc.{AnyContentAsEmpty, AnyContentAsFormUrlEncoded}
import play.api.test.FakeRequest
import play.api.test.Helpers.{GET, await, contentAsString, defaultAwaitTimeout, redirectLocation}
import repository.SessionCacheRepository
import services.{ClientService, GroupService, SessionCacheService, TaxGroupService}
import uk.gov.hmrc.agentmtdidentifiers.model.{TaxServiceAccessGroup => TaxGroup, _}
import uk.gov.hmrc.auth.core.AuthConnector
import uk.gov.hmrc.http.SessionKeys

import java.time.LocalDate
import java.time.LocalDateTime.MIN
import java.util.Base64

class ManageGroupClientsControllerSpec extends BaseSpec {

  implicit lazy val mockAuthConnector: AuthConnector = mock[AuthConnector]
  implicit lazy val mockAgentPermissionsConnector: AgentPermissionsConnector = mock[AgentPermissionsConnector]
  implicit lazy val mockAgentUserClientDetailsConnector: AgentUserClientDetailsConnector = mock[AgentUserClientDetailsConnector]
  implicit val mockSessionCacheService: SessionCacheService = mock[SessionCacheService]
  implicit lazy val mockGroupService: GroupService = mock[GroupService]
  implicit lazy val mockTaxGroupService: TaxGroupService = mock[TaxGroupService]
  implicit lazy val mockClientService: ClientService = mock[ClientService]
  lazy val sessionCacheRepo: SessionCacheRepository =
    new SessionCacheRepository(mongoComponent, timestampSupport)

  private val agentUser: AgentUser = AgentUser(RandomStringUtils.random(5), "Rob the Agent")
  val accessGroup: AccessGroup = AccessGroup(new ObjectId(),
                                arn,
                                "Bananas",
                                LocalDate.of(2020, 3, 10).atStartOfDay(),
                                null,
                                agentUser,
                                agentUser,
                                None,
                                None)

  val taxGroup: TaxGroup = TaxGroup(arn, "Bananas", MIN, MIN, agentUser, agentUser, None, "HMRC-MTD-VAT", automaticUpdates = true, None)

  override def moduleWithOverrides: AbstractModule = new AbstractModule() {

    override def configure(): Unit = {
      bind(classOf[AuthAction]).toInstance(new AuthAction(mockAuthConnector, env, conf, mockAgentPermissionsConnector))
      bind(classOf[AgentPermissionsConnector]).toInstance(mockAgentPermissionsConnector)
      bind(classOf[AgentUserClientDetailsConnector]).toInstance(mockAgentUserClientDetailsConnector)
      bind(classOf[SessionCacheService]).toInstance(mockSessionCacheService)
      bind(classOf[GroupService]).toInstance(mockGroupService)
      bind(classOf[ClientService]).toInstance(mockClientService)
      bind(classOf[TaxGroupService]).toInstance(mockTaxGroupService)
    }
  }

  override implicit lazy val fakeApplication: Application =
    appBuilder.configure("mongodb.uri" -> mongoUri).build()

  val fakeClients: Seq[Client] =
    List.tabulate(3)(i => Client(s"HMRC-MTD-VAT~VRN~12345678$i", s"friendly$i"))

  val displayClients: Seq[DisplayClient] = fakeClients.map(DisplayClient.fromClient(_))

  val encodedDisplayClients: Seq[String] = displayClients.map(client =>
    Base64.getEncoder.encodeToString(Json.toJson(client).toString.getBytes))

  val agentUsers: Set[AgentUser] = (1 to 5).map(i => AgentUser(id = s"John $i", name = s"John $i name")).toSet

  val userDetails: Seq[UserDetails] = (1 to 5)
    .map { i =>
      UserDetails(Some(s"John $i"), Some("User"), Some(s"John $i name"), Some(s"john$i@abc.com"))
    }

  val teamMembers: Seq[TeamMember] = userDetails.map(TeamMember.fromUserDetails)

  val controller: ManageGroupClientsController = fakeApplication.injector.instanceOf[ManageGroupClientsController]
  private val ctrlRoute: ReverseManageGroupClientsController = routes.ManageGroupClientsController
  private val grpId: String = accessGroup._id.toString

  def expectAuthOkOptedInReady(): Unit = {
    expectAuthorisationGrantsAccess(mockedAuthResponse)
    expectIsArnAllowed(allowed = true)
    expectGetSessionItem(OPT_IN_STATUS, OptedInReady)
  }

  s"GET ${ctrlRoute.showExistingGroupClients(grpId, None, None).url}" should {

    "render correctly the first page of EXISTING CLIENTS page with no query params" in {
      //given
      val groupWithClients = accessGroup.copy(clients =
        Some(displayClients.map(dc => Client(dc.enrolmentKey, dc.name)).toSet))
      val summary = AccessGroupSummary.convertCustomGroup(groupWithClients)

      expectAuthOkOptedInReady()
      expectGetCustomSummaryById(grpId, Some(summary))

      expectGetPaginatedClientsForCustomGroup(grpId)(1, 20)((displayClients,PaginationMetaData(lastPage = true,firstPage = true,0,1,10,1,10)))

      //when
      val result = controller.showExistingGroupClients(groupWithClients._id.toString, None, None)(request)

      //then
      status(result) shouldBe OK
      val html = Jsoup.parse(contentAsString(result))
      html.title shouldBe "Manage clients - Bananas - Agent services account - GOV.UK"
      html.select(Css.PRE_H1).text shouldBe "Bananas access group"
      html.select(Css.H1).text shouldBe "Manage clients in this group"

      val th = html.select(Css.tableWithId("clients")).select("thead th")
      th.size() shouldBe 3
      th.get(0).text() shouldBe "Client reference"
      th.get(1).text() shouldBe "Tax reference"
      th.get(2).text() shouldBe "Tax service"

      val trs = html.select(Css.tableWithId("clients")).select("tbody tr")

      trs.size() shouldBe 3
      //first row
      trs.get(0).select("td").get(0).text() shouldBe "friendly0"
      trs.get(0).select("td").get(1).text() shouldBe "ending in 6780"
      trs.get(0).select("td").get(2).text() shouldBe "VAT"

      //last row
      trs.get(2).select("td").get(0).text() shouldBe "friendly2"
      trs.get(2).select("td").get(1).text() shouldBe "ending in 6782"
      trs.get(2).select("td").get(2).text() shouldBe "VAT"

      //html.select("p#clients-in-group").text() shouldBe "Showing total of 3 clients"
      html.select("a#update-clients").text() shouldBe "Update clients"
      html.select("a#update-clients").attr("href") shouldBe
        ctrlRoute.showSearchClientsToAdd(grpId).url
    }

    "render with filter & searchTerm set" in {
      //given
      val groupWithClients = accessGroup.copy(clients =
        Some(displayClients.map(dc => Client(dc.enrolmentKey, dc.name)).toSet))
      val summary = AccessGroupSummary.convertCustomGroup(groupWithClients)

      expectAuthOkOptedInReady()
      expectGetCustomSummaryById(grpId, Some(summary))

      expectPutSessionItem(CLIENT_SEARCH_INPUT, "friendly1")
      expectPutSessionItem(CLIENT_FILTER_INPUT, "HMRC-MTD-VAT")
      expectGetPaginatedClientsForCustomGroup(grpId)(1, 20)(displayClients.take(1),PaginationMetaData(lastPage = true,firstPage = true,0,1,10,1,10))

      implicit val requestWithQueryParams: FakeRequest[AnyContentAsEmpty.type] = FakeRequest(GET,
        ctrlRoute.showExistingGroupClients(groupWithClients._id.toString, None, None).url +
          "?submit=filter&search=friendly1&filter=HMRC-MTD-VAT"
      )
        .withHeaders("Authorization" -> "Bearer XYZ")
        .withSession(SessionKeys.sessionId -> "session-x")

      //when
      val result =
        controller.showExistingGroupClients(groupWithClients._id.toString, None, None)(requestWithQueryParams)

      //then
      status(result) shouldBe OK
      val html = Jsoup.parse(contentAsString(result))
      html.title shouldBe "Filter results for 'friendly1' and 'VAT' Manage clients - Bananas - Agent services account - GOV.UK"
      html.select(Css.PRE_H1).text shouldBe "Bananas access group"
      html.select(Css.H1).text shouldBe "Manage clients in this group"
      html.select(H2).text shouldBe "Filter results for 'friendly1' and 'VAT'"

      val th = html.select(Css.tableWithId("clients")).select("thead th")
      th.size() shouldBe 3
      val trs = html.select(Css.tableWithId("clients")).select("tbody tr")
      trs.size() shouldBe 1
    }

    "render with filter that matches nothing" in {
      //given
      val groupWithClients = accessGroup.copy(clients =
        Some(displayClients.map(dc => Client(dc.enrolmentKey, dc.name)).toSet))
      val summary = AccessGroupSummary.convertCustomGroup(groupWithClients)

      expectAuthOkOptedInReady()
      expectGetCustomSummaryById(grpId, Some(summary))

      expectPutSessionItem(CLIENT_SEARCH_INPUT, "friendly1")
      expectPutSessionItem(CLIENT_FILTER_INPUT, "HMRC-CGT-PD")
      expectGetPaginatedClientsForCustomGroup(grpId)(1, 20)((Seq.empty[DisplayClient],PaginationMetaData(lastPage = true,firstPage = true,0,1,10,1,10)))

      //there are none of these HMRC-CGT-PD in the setup clients. so expect no results back
      val NON_MATCHING_FILTER = "HMRC-CGT-PD"
      implicit val requestWithQueryParams = FakeRequest(GET,
        ctrlRoute.showExistingGroupClients(groupWithClients._id.toString, None, None).url +
          s"?submit=filter&search=friendly1&filter=$NON_MATCHING_FILTER"
      )
        .withHeaders("Authorization" -> "Bearer XYZ")
        .withSession(SessionKeys.sessionId -> "session-x")

      //when
      val result = controller.showExistingGroupClients(groupWithClients._id.toString, None, None)(requestWithQueryParams)

      //then
      status(result) shouldBe OK
      val html = Jsoup.parse(contentAsString(result))
      html.title shouldBe "Filter results for 'friendly1' and 'Capital Gains Tax on UK Property account' Manage clients - Bananas - Agent services account - GOV.UK"
      html.select(Css.PRE_H1).text shouldBe "Bananas access group"
      html.select(Css.H1).text shouldBe "Manage clients in this group"

      val tableOfClients = html.select(Css.tableWithId("clients"))
      tableOfClients.isEmpty shouldBe true
      val noClientsFound = html.select("div#clients")
      noClientsFound.isEmpty shouldBe false
      noClientsFound.select("h2").text shouldBe "No clients found"
      noClientsFound.select("p").text shouldBe "Update your filters and try again or clear your filters to see all your clients"
    }

    "redirect to baseUrl when CLEAR FILTER is clicked" in {
      //given
      val groupWithClients = accessGroup.copy(clients =
        Some(displayClients.map(dc => Client(dc.enrolmentKey, dc.name)).toSet))
      val summary = AccessGroupSummary.convertCustomGroup(groupWithClients)
      expectAuthOkOptedInReady()
      expectGetCustomSummaryById(grpId, Some(summary))
      expectDeleteSessionItems(clientFilteringKeys)

      //and we have CLEAR filter in query params
      implicit val requestWithQueryParams = FakeRequest(GET,
        ctrlRoute.showExistingGroupClients(groupWithClients._id.toString, None, None).url +
          s"?submit=clear"
      )
        .withHeaders("Authorization" -> "Bearer XYZ")
        .withSession(SessionKeys.sessionId -> "session-x")

      //when
      val result =
        controller.showExistingGroupClients(groupWithClients._id.toString, None, None)(requestWithQueryParams)

      //then
      redirectLocation(result).get
        .shouldBe(ctrlRoute.showExistingGroupClients(groupWithClients._id.toString, Some(1), Some(20)).url)
    }

    "redirect to new page when a pagination button is clicked" in {
      //given
      val groupWithClients = accessGroup.copy(clients =
        Some(displayClients.map(dc => Client(dc.enrolmentKey, dc.name)).toSet))
      val summary = AccessGroupSummary.convertCustomGroup(groupWithClients)

      expectAuthOkOptedInReady()
      expectGetCustomSummaryById(grpId, Some(summary))

      val pageNumber = 2
      //and we have PAGINATION_BUTTON filter in query params
      implicit val requestWithQueryParams = FakeRequest(GET,
        ctrlRoute.showExistingGroupClients(groupWithClients._id.toString, None, None).url +
          s"?submit=${PAGINATION_BUTTON}_$pageNumber"
      )
        .withHeaders("Authorization" -> "Bearer XYZ")
        .withSession(SessionKeys.sessionId -> "session-x")

      //when
      val result =
        controller.showExistingGroupClients(groupWithClients._id.toString, None, None)(requestWithQueryParams)

      //then
      redirectLocation(result).get
        .shouldBe(ctrlRoute.showExistingGroupClients(groupWithClients._id.toString, Some(pageNumber), Some(20)).url)
    }

  }

  s"GET ${ctrlRoute.showSearchClientsToAdd(grpId).url}" should {
    "render the client search page" in {
      val summary = AccessGroupSummary.convertCustomGroup(accessGroup)
      expectAuthOkOptedInReady()
      expectGetCustomSummaryById(grpId, Some(summary))

      expectGetSessionItemNone(CLIENT_SEARCH_INPUT)
      expectGetSessionItemNone(CLIENT_FILTER_INPUT)

      val result = controller.showSearchClientsToAdd(grpId)(request)
      // then
      status(result) shouldBe OK

      val html = Jsoup.parse(contentAsString(result))

      html.title() shouldBe "Search for clients - Agent services account - GOV.UK"
      html.select(Css.H1).text() shouldBe "Search for clients"
      html
        .select(Css.backLink)
        .attr("href") shouldBe routes.ManageGroupClientsController.showExistingGroupClients(grpId, None, None).url

      html.select(Css.labelFor("search")).text() shouldBe "Filter by tax reference or client reference"

      html.select(Css.labelFor("filter")).text() shouldBe "Filter by tax service"

    }

    "render the client search page with inputs saved in session" in {
      val summary = AccessGroupSummary.convertCustomGroup(accessGroup)
      expectAuthOkOptedInReady()
      expectGetCustomSummaryById(grpId, Some(summary))
      expectGetSessionItem(CLIENT_SEARCH_INPUT, "Harry")
      expectGetSessionItem(CLIENT_FILTER_INPUT, "HMRC-MTD-VAT")

      val result = controller.showSearchClientsToAdd(grpId)(request)
      // then
      status(result) shouldBe OK

      val html = Jsoup.parse(contentAsString(result))

      html.title() shouldBe "Search for clients - Agent services account - GOV.UK"
      html.select(Css.H1).text() shouldBe "Search for clients"
      html
        .select(Css.backLink)
        .attr("href") shouldBe routes.ManageGroupClientsController.showExistingGroupClients(grpId, None, None).url

      html.select(Css.labelFor("search")).text() shouldBe "Filter by tax reference or client reference"
      html.select("#search").attr("value") shouldBe "Harry"
      html.select(Css.labelFor("filter")).text() shouldBe "Filter by tax service"
      //TODO this isn't working
      //html.select("#filter").attr("value") shouldBe "HMRC-MTD-VAT"

    }

  }

  s"POST ${ctrlRoute.submitSearchClientsToAdd(grpId).url}" should {
    // TODO - using fully optional form atm, clarify expected error behaviour
    //    "render errors on client search page" in {
    //      expectAuthOkArnAllowedOptedInReadyWithGroupName()
    //      expectSaveSearch()
    //      implicit val request =
    //        FakeRequest(
    //          "POST",
    //          s"${controller.submitSearchClients()}")
    //          .withSession(SessionKeys.sessionId -> "session-x")
    //
    //      val result = controller.submitSearchClients()(request)
    //      status(result) shouldBe OK
    //    }

    "save search terms and redirect" in {
      val summary = AccessGroupSummary.convertCustomGroup(accessGroup)
      expectAuthOkOptedInReady()
      expectGetCustomSummaryById(grpId, Some(summary))
      expectSaveSearch(Some("Harry"), Some("HMRC-MTD-VAT"))

      implicit val request: FakeRequest[AnyContentAsFormUrlEncoded] =
        FakeRequest(
          "POST",
          s"${controller.submitSearchClientsToAdd(grpId)}")
          .withFormUrlEncodedBody("search" -> "Harry", "filter" -> "HMRC-MTD-VAT")
          .withSession(SessionKeys.sessionId -> "session-x")


      val result = controller.submitSearchClientsToAdd(grpId)(request)
      status(result) shouldBe SEE_OTHER

      redirectLocation(result).get shouldBe ctrlRoute.showManageGroupClients(grpId, None, None).url
    }

  }

<<<<<<< HEAD
  // TODO move to new tax group spec
  s"GET ${ctrlRoute.showTaxGroupClients(grpId, None, None).url}" should {

    "render correctly the first page of CLIENTS in tax group, with no query params" in {
      //given
      expectAuthOkOptedInReady()
      expectGetTaxGroupById(taxGroup._id.toString, Some(taxGroup))
      expectPutSessionItem(CLIENT_FILTER_INPUT, taxGroup.service)

      expectGetPageOfClients(taxGroup.arn, 1, 20)(displayClients)

      //when
      val result = controller.showTaxGroupClients(taxGroup._id.toString, None, None)(request)

      //then
      status(result) shouldBe OK
      val html = Jsoup.parse(contentAsString(result))
      html.title shouldBe "Manage clients - Bananas - Agent services account - GOV.UK"
      html.select(Css.PRE_H1).text shouldBe "Bananas access group"
      html.select(Css.H1).text shouldBe "Manage clients in this group"

      val th = html.select(Css.tableWithId("clients")).select("thead th")
      th.size() shouldBe 3
      th.get(0).text() shouldBe "Client reference"
      th.get(1).text() shouldBe "Tax reference"
      th.get(2).text() shouldBe "Tax service"

      val trs = html.select(Css.tableWithId("clients")).select("tbody tr")

      trs.size() shouldBe 3
      //first row
      trs.get(0).select("td").get(0).text() shouldBe "friendly0"
      trs.get(0).select("td").get(1).text() shouldBe "ending in 6780"
      trs.get(0).select("td").get(2).text() shouldBe "VAT"

      //last row
      trs.get(2).select("td").get(0).text() shouldBe "friendly2"
      trs.get(2).select("td").get(1).text() shouldBe "ending in 6782"
      trs.get(2).select("td").get(2).text() shouldBe "VAT"
    }

    "render with searchTerm set" in {
      //given
      expectAuthOkOptedInReady()
      expectGetTaxGroupById(taxGroup._id.toString, Some(taxGroup))
      expectPutSessionItem(CLIENT_FILTER_INPUT, taxGroup.service)

      expectPutSessionItem(CLIENT_SEARCH_INPUT, "friendly1")
      expectGetPageOfClients(taxGroup.arn, 1, 20)(displayClients.take(1))

      implicit val requestWithQueryParams = FakeRequest(GET,
        ctrlRoute.showTaxGroupClients(taxGroup._id.toString, None, None).url +
          "?submit=filter&search=friendly1&filter=HMRC-MTD-VAT"
      )
        .withHeaders("Authorization" -> "Bearer XYZ")
        .withSession(SessionKeys.sessionId -> "session-x")

      //when
      val result =
        controller.showTaxGroupClients(taxGroup._id.toString, None, None)(requestWithQueryParams)

      //then
      status(result) shouldBe OK
      val html = Jsoup.parse(contentAsString(result))
      html.title shouldBe "Filter results for 'friendly1' Manage clients - Bananas - Agent services account - GOV.UK"
      html.select(Css.PRE_H1).text shouldBe "Bananas access group"
      html.select(Css.H1).text shouldBe "Manage clients in this group"
      html.select(H2).text shouldBe "Filter results for 'friendly1'"

      val th = html.select(Css.tableWithId("clients")).select("thead th")
      th.size() shouldBe 3
      val trs = html.select(Css.tableWithId("clients")).select("tbody tr")
      trs.size() shouldBe 1
    }

    "render with search that matches nothing" in {
      //given
      expectAuthOkOptedInReady()
      expectGetTaxGroupById(taxGroup._id.toString, Some(taxGroup))
      expectPutSessionItem(CLIENT_FILTER_INPUT, taxGroup.service)
      expectPutSessionItem(CLIENT_SEARCH_INPUT, "nothing") //not matching
      expectGetPageOfClients(taxGroup.arn, 1, 20)(Seq.empty[DisplayClient])

      val NON_MATCHING_SEARCH = "nothing"

      implicit val requestWithQueryParams = FakeRequest(GET,
        ctrlRoute.showTaxGroupClients(taxGroup._id.toString, None, None).url +
          s"?submit=$FILTER_BUTTON&search=$NON_MATCHING_SEARCH&filter=HMRC-MTD-VAT"
      )
        .withHeaders("Authorization" -> "Bearer XYZ")
        .withSession(SessionKeys.sessionId -> "session-x")

      //when
      val result = controller.showTaxGroupClients(taxGroup._id.toString, None, None)(requestWithQueryParams)

      //then
      status(result) shouldBe OK
      val html = Jsoup.parse(contentAsString(result))
      html.title shouldBe "Filter results for 'nothing' Manage clients - Bananas - Agent services account - GOV.UK"
      html.select(Css.PRE_H1).text shouldBe "Bananas access group"
      html.select(Css.H1).text shouldBe "Manage clients in this group"

      val tableOfClients = html.select(Css.tableWithId("clients"))
      tableOfClients.isEmpty shouldBe true
      val noClientsFound = html.select("div#clients")
      noClientsFound.isEmpty shouldBe false
      noClientsFound.select("h2").text shouldBe "No clients found"
      noClientsFound.select("p").text shouldBe "Update your filters and try again or clear your filters to see all your clients"
    }

    "redirect to baseUrl when CLEAR FILTER is clicked" in {
      //given
      expectAuthOkOptedInReady()
      expectGetTaxGroupById(taxGroup._id.toString, Some(taxGroup))
      expectDeleteSessionItem(CLIENT_SEARCH_INPUT)

      //and we have CLEAR filter in query params
      implicit val requestWithQueryParams = FakeRequest(GET,
        ctrlRoute.showTaxGroupClients(taxGroup._id.toString, None, None).url +
          s"?submit=$CLEAR_BUTTON"
      )
        .withHeaders("Authorization" -> "Bearer XYZ")
        .withSession(SessionKeys.sessionId -> "session-x")

      //when
      val result =
        controller.showTaxGroupClients(taxGroup._id.toString, None, None)(requestWithQueryParams)

      //then
      redirectLocation(result).get
        .shouldBe(ctrlRoute.showTaxGroupClients(taxGroup._id.toString, Some(1), Some(20)).url)
    }


    "redirect to new page when a pagination button is clicked" in {
      //given
      expectAuthOkOptedInReady()
      expectGetTaxGroupById(taxGroup._id.toString, Some(taxGroup))

      val pageNumber = 2
      //and we have PAGINATION_BUTTON filter in query params
      implicit val requestWithQueryParams = FakeRequest(GET,
        ctrlRoute.showTaxGroupClients(taxGroup._id.toString, None, None).url +
          s"?submit=${PAGINATION_BUTTON}_$pageNumber"
      )
        .withHeaders("Authorization" -> "Bearer XYZ")
        .withSession(SessionKeys.sessionId -> "session-x")

      //when
      val result =
        controller.showTaxGroupClients(taxGroup._id.toString, None, None)(requestWithQueryParams)

      //then
      redirectLocation(result).get
        .shouldBe(ctrlRoute.showTaxGroupClients(taxGroup._id.toString, Some(pageNumber), Some(20)).url)
    }

  }

  s"GET ${ctrlRoute.showManageGroupClients(grpId, None, None).url}" should {
=======
  s"GET ${ctrlRoute.showManageGroupClients(grpId).url}" should {
>>>>>>> 169b6edc

    "render correctly the manage group CLIENTS page" in {
      //given
      val selected = displayClients.map(_.copy(selected = true))

      expectAuthOkOptedInReady()
      expectGetGroupById(grpId, Some(accessGroup.copy(clients = Some(fakeClients.toSet))))
      expectGetSessionItemNone(CLIENT_SEARCH_INPUT)
      expectGetSessionItemNone(CLIENT_FILTER_INPUT)
      expectGetSessionItemNone(SELECTED_CLIENTS)
      expectPutSessionItem(SELECTED_CLIENTS, selected)
      expectGetPageOfClients(arn)(displayClients)

      //when
      val result = controller.showManageGroupClients(grpId, None, None)(request)

      //then
      status(result) shouldBe OK
      val html = Jsoup.parse(contentAsString(result))
      html.title shouldBe "Update clients in this group - Agent services account - GOV.UK"
      html.select(Css.PRE_H1).text shouldBe "Bananas access group"
      html.select(Css.H1).text shouldBe "Update clients in this group"

      val th = html.select(Css.tableWithId("multi-select-table")).select("thead th")
      th.size() shouldBe 4
      th.get(1).text() shouldBe "Client reference"
      th.get(2).text() shouldBe "Tax reference"
      th.get(3).text() shouldBe "Tax service"
      val trs = html.select(Css.tableWithId("multi-select-table")).select("tbody tr")

      trs.size() shouldBe 3
      //first row
      trs.get(0).select("td").get(1).text() shouldBe "friendly0"
      trs.get(0).select("td").get(2).text() shouldBe "ending in 6780"
      trs.get(0).select("td").get(3).text() shouldBe "VAT"

      //last row
      trs.get(2).select("td").get(1).text() shouldBe "friendly2"
      trs.get(2).select("td").get(2).text() shouldBe "ending in 6782"
      trs.get(2).select("td").get(3).text() shouldBe "VAT"

      //TODO - this is wrong right?
      html.select("p#member-count-text").text() shouldBe "Selected 0 clients of 3"
    }

    "render correctly the manage group CLIENTS page when there are no clients to add found" in {
      //given
      expectAuthOkOptedInReady()
      expectGetGroupById(grpId, Some(accessGroup.copy(clients = Some(fakeClients.toSet))))
      expectGetSessionItemNone(CLIENT_SEARCH_INPUT)
      expectGetSessionItem(CLIENT_FILTER_INPUT, "HMRC-MTD-VAT")
      expectGetSessionItemNone(SELECTED_CLIENTS)
      expectPutSessionItem(SELECTED_CLIENTS, displayClients.map(_.copy(selected = true)) )
      expectGetPageOfClients(arn)(Seq.empty)
      //when
      val result = controller.showManageGroupClients(grpId, None, None)(request)

      //then
      status(result) shouldBe OK
      val html = Jsoup.parse(contentAsString(result))
      html.title shouldBe "Filter results for 'VAT' Update clients in this group - Agent services account - GOV.UK"
      html.select(Css.PRE_H1).text shouldBe "Bananas access group"
      html.select(Css.H1).text shouldBe "Update clients in this group"

      val th = html.select(Css.tableWithId("multi-select-table")).select("thead th")
      th.size() shouldBe 0
      html.select(Css.H2).text() shouldBe "No clients found"
      html.select(Css.paragraphs).get(1).text() shouldBe "Update your filters and try again or clear your filters to see all your clients"

    }

    "render with clients held in session when a filter was applied" in {

      expectAuthOkOptedInReady()
      expectGetGroupById(grpId, Some(accessGroup.copy(clients = Some(fakeClients.toSet))))
      expectGetSessionItem(CLIENT_SEARCH_INPUT, "blah")
      expectGetSessionItem(CLIENT_FILTER_INPUT, "HMRC-MTD-VAT")
      expectGetSessionItemNone(SELECTED_CLIENTS)
      expectPutSessionItem(SELECTED_CLIENTS, displayClients.map(_.copy(selected = true)) )
      expectGetPageOfClients(arn)(displayClients.take(1))

      val result = controller.showManageGroupClients(grpId, None, None)(request)

      status(result) shouldBe OK

      val html = Jsoup.parse(contentAsString(result))

      html.title() shouldBe "Filter results for 'blah' and 'VAT' Update clients in this group - Agent services account - GOV.UK"
      html.select(Css.H1).text() shouldBe "Update clients in this group"

      val trs = html.select(Css.tableWithId("multi-select-table")).select("tbody tr")

      trs.size() shouldBe 1
      trs.get(0).select("td").get(1).text() shouldBe "friendly0"
      trs.get(0).select("td").get(2).text() shouldBe "ending in 6780"
      trs.get(0).select("td").get(3).text() shouldBe "VAT"
    }
  }

  s"POST ${ctrlRoute.submitManageGroupClients(grpId).url}" should {

    "save selected clients to session" when {

      s"button is Continue and redirect to ${routes.ManageGroupController.showManageGroups(None,None).url}" in {

        implicit val request = FakeRequest("POST", ctrlRoute.submitManageGroupClients(grpId).url)
            .withFormUrlEncodedBody(
                            "clients[0]" -> displayClients.head.id,
              "clients[1]" -> displayClients.last.id,
              "search" -> "",
              "filter" -> "",
              "submit" -> CONTINUE_BUTTON
            )
            .withSession(SessionKeys.sessionId -> "session-x")

        expectAuthOkOptedInReady()
        expectGetGroupById(grpId, Some(accessGroup.copy(clients = Some(fakeClients.toSet))))
        expectGetSessionItem(SELECTED_CLIENTS, displayClients)

        val displayClientsIds: Seq[String] = displayClients.map(_.id)
        val formData = AddClientsToGroup(
          clients = Some(List(displayClientsIds.head, displayClientsIds.last)),
          submit = CONTINUE_BUTTON
        )
        expectSavePageOfClients(formData, displayClients)

        expectDeleteSessionItems(clientFilteringKeys)

        val result = controller.submitManageGroupClients(grpId)(request)

        status(result) shouldBe SEE_OTHER
        redirectLocation(result).get shouldBe
          ctrlRoute.showReviewSelectedClients(grpId).url
      }

      "display error when button is CONTINUE_BUTTON, selected in session and ALL deselected" in {
        // given
        implicit val request = FakeRequest("POST", ctrlRoute.submitManageGroupClients(grpId).url
        ).withSession(SessionKeys.sessionId -> "session-x")
          .withFormUrlEncodedBody(
            "clients" -> "",
            "search" -> "",
            "filter" -> "",
            "submit" -> CONTINUE_BUTTON
          )

        expectAuthOkOptedInReady()
        expectGetGroupById(grpId, Some(accessGroup.copy(clients = Some(fakeClients.toSet))))
        expectGetSessionItem(SELECTED_CLIENTS, displayClients)

        val formData = AddClientsToGroup(
          clients = None,
          submit = CONTINUE_BUTTON
        )
        expectSavePageOfClients(formData, Seq.empty)

        expectGetPageOfClients(arn)(displayClients)

        // when
        await(sessionCacheRepo.putSession(SELECTED_CLIENTS, displayClients)) // hasPreSelected is true
        val result = controller.submitManageGroupClients(grpId)(request)

        status(result) shouldBe OK
        val html = Jsoup.parse(contentAsString(result))

        // then
        html.title() shouldBe "Error: Update clients in this group - Agent services account - GOV.UK"
        html.select(Css.H1).text() shouldBe "Update clients in this group"
        html
          .select(Css.errorSummaryForField("clients"))
      }

      s"PAGINATION_BUTTON clicked redirect to ${ctrlRoute.showManageGroupClients(grpId, Some(2), Some(20)).url}" in {

        val paginationButton = PAGINATION_BUTTON + "_2"

        implicit val request = FakeRequest("POST",
          ctrlRoute.submitManageGroupClients(grpId).url
        ).withSession(SessionKeys.sessionId -> "session-x")
          .withFormUrlEncodedBody(
          "clients" -> "",
            "submit" -> paginationButton
        )

        expectAuthOkOptedInReady()
        expectGetGroupById(grpId, Some(accessGroup.copy(clients = Some(fakeClients.toSet))))
        expectGetSessionItem(SELECTED_CLIENTS, Seq.empty) //does not matter
        val formData = AddClientsToGroup(
          clients = None,
          submit = paginationButton
        )
        expectSavePageOfClients(formData, Seq.empty)

        // when
        val result = controller.submitManageGroupClients(grpId)(request)
        status(result) shouldBe SEE_OTHER

        redirectLocation(result).get shouldBe
          ctrlRoute.showManageGroupClients(grpId, Some(2),Some(20)).url
      }
    }

    "display error when button is CONTINUE_BUTTON, no clients were selected" in {
      // given

      implicit val request = FakeRequest("POST", ctrlRoute.submitManageGroupClients(grpId).url
      ).withSession(SessionKeys.sessionId -> "session-x")
        .withFormUrlEncodedBody(
          "clients" -> "",
          "search" -> "",
          "filter" -> "",
          "submit" -> CONTINUE_BUTTON
        )

      expectAuthOkOptedInReady()
      expectGetGroupById(grpId, Some(accessGroup.copy(clients = Some(fakeClients.toSet))))
      expectGetSessionItem(SELECTED_CLIENTS, Seq.empty)
      expectGetPageOfClients(arn)(displayClients)

      // when
      val result = controller.submitManageGroupClients(grpId)(request)

      status(result) shouldBe OK
      val html = Jsoup.parse(contentAsString(result))

      // then
      html.title() shouldBe "Error: Update clients in this group - Agent services account - GOV.UK"
      html.select(Css.H1).text() shouldBe "Update clients in this group"
      html
        .select(Css.errorSummaryForField("clients"))
    }

  }

  s"GET showReviewSelectedClients on url ${ctrlRoute.showReviewSelectedClients(grpId).url}" should {

    "REDIRECT to showSearchClientsToAdd when no SELECTED_CLIENTS in session" in {
      //given
      expectAuthOkOptedInReady()

      expectGetSessionItemNone(SELECTED_CLIENTS)
      expectGetGroupById(grpId, Some(accessGroup))

      //when
      val result = controller.showReviewSelectedClients(grpId)(request)

      //then
      status(result) shouldBe SEE_OTHER
      redirectLocation(result).get shouldBe ctrlRoute.showSearchClientsToAdd(grpId).url
    }

    "Render correctly when SELECTED_CLIENTS are in session" in {
      //given
      expectAuthOkOptedInReady()

      expectGetSessionItem(SELECTED_CLIENTS, displayClients)
      expectGetGroupById(grpId, Some(accessGroup))

      //when
      val result = controller.showReviewSelectedClients(grpId)(request)

      //then
      status(result) shouldBe OK
      val html = Jsoup.parse(contentAsString(result))
      html.title() shouldBe "Review selected clients - Agent services account - GOV.UK"
      html.select(H1).text() shouldBe "You have selected 3 clients"
      html.select(Css.tableWithId("sortable-table")).select("tbody tr").size() shouldBe 3
      html.select("form .govuk-fieldset__legend").text() shouldBe "Do you need to add or remove selected clients?"
      val answerRadios = html.select(Css.radioButtonsField("answer-radios"))
      answerRadios
        .select("label[for=answer]")
        .text() shouldBe "Yes, add or remove clients"
      answerRadios
        .select("label[for=answer-no]")
        .text() shouldBe "No, continue to next section"
      html.select(Css.submitButton).text() shouldBe "Save and continue"

    }
  }

  s"POST submitReviewSelectedClients on url${ctrlRoute.submitReviewSelectedClients(grpId).url}" should {

    s"redirect to showGroupClientsUpdatedConfirmation on url '${ctrlRoute.showGroupClientsUpdatedConfirmation(grpId)}' " +
      s"when page is submitted with answer 'NO'/'false'" in {

      expectAuthOkOptedInReady()

      implicit val request = FakeRequest("POST", s"${controller.submitReviewSelectedClients(grpId)}")
          .withFormUrlEncodedBody("answer" -> "false")
          .withSession(SessionKeys.sessionId -> "session-x")

      expectGetSessionItem(SELECTED_CLIENTS, Seq(displayClients.head, displayClients.last))
      expectGetGroupById(grpId, Some(accessGroup))
      expectUpdateGroup(grpId,
        UpdateAccessGroupRequest(clients = Some(Set(displayClients.head, displayClients.last).map(dc => Client(dc.enrolmentKey, dc.name))))
      )

      val result = controller.submitReviewSelectedClients(grpId)(request)

      status(result) shouldBe SEE_OTHER
      redirectLocation(result).get shouldBe ctrlRoute
        .showGroupClientsUpdatedConfirmation(grpId).url
    }

    s"redirect to showSearchClientsToAdd on url '${ctrlRoute.showSearchClientsToAdd(grpId)}' " +
      s"when page is submitted with answer 'YES'/'true'" in {

      implicit val request = FakeRequest("POST",
          s"${controller.submitReviewSelectedClients(grpId)}")
          .withFormUrlEncodedBody("answer" -> "true")
          .withSession(SessionKeys.sessionId -> "session-x")

      expectAuthOkOptedInReady()

      expectGetSessionItem(SELECTED_CLIENTS, displayClients)
      expectGetGroupById(grpId, Some(accessGroup))

      val result = controller.submitReviewSelectedClients(grpId)(request)

      status(result) shouldBe SEE_OTHER
      redirectLocation(result).get shouldBe ctrlRoute
        .showSearchClientsToAdd(grpId).url
    }

    s"render errors when no radio button selected" in {

      implicit val request =
        FakeRequest(
          "POST",
          s"${controller.submitReviewSelectedClients(grpId)}")
          .withFormUrlEncodedBody("NOTHING" -> "SELECTED")
          .withSession(SessionKeys.sessionId -> "session-x")

      expectAuthOkOptedInReady()
      expectGetSessionItem(SELECTED_CLIENTS, displayClients)
      expectGetGroupById(grpId, Some(accessGroup))

      val result = controller.submitReviewSelectedClients(grpId)(request)

      status(result) shouldBe OK
      val html = Jsoup.parse(contentAsString(result))
      html.title() shouldBe "Error: Review selected clients - Agent services account - GOV.UK"
      html.select(H1).text() shouldBe "You have selected 3 clients"
      html.select(Css.errorSummaryForField("answer")).text() shouldBe "Select yes if you need to add or remove selected clients"
      html.select(Css.errorForField("answer")).text() shouldBe "Error: Select yes if you need to add or remove selected clients"

    }
  }

  s"GET showGroupClientsUpdatedConfirmation on ${ctrlRoute.showGroupClientsUpdatedConfirmation(grpId).url}" should {

    "render correctly" in {
      //given
      expectAuthOkOptedInReady()

      expectGetGroupById(grpId, Some(accessGroup))
      expectGetSessionItem(SELECTED_CLIENTS, displayClients)
      expectDeleteSessionItem(SELECTED_CLIENTS)

      //when
      val result = controller.showGroupClientsUpdatedConfirmation(grpId)(request)

      //then
      status(result) shouldBe OK
      // selected clients should be cleared from session

      //and
      val html = Jsoup.parse(contentAsString(result))
      html.title shouldBe "Bananas access group clients updated - Agent services account - GOV.UK"
      html.select(Css.confirmationPanelH1).text() shouldBe "Bananas access group clients updated"
      html.select(Css.H2).text() shouldBe "What happens next"
      html.select(Css.paragraphs).get(0).text() shouldBe "You have changed the clients that can be managed by the team members in this access group."
      html.select("a#returnToDashboard").text() shouldBe "Return to manage access groups"
      html.select("a#returnToDashboard").attr("href") shouldBe routes.ManageGroupController.showManageGroups(None,None).url
      html.select(Css.backLink).size() shouldBe 0
    }

    s"redirect to ${ctrlRoute.showSearchClientsToAdd(grpId)} when there are no selected clients" in {

      expectAuthOkOptedInReady()
      expectGetGroupById(grpId, Some(accessGroup))

      expectGetSessionItemNone(SELECTED_CLIENTS)


      //when
      val result = controller.showGroupClientsUpdatedConfirmation(grpId)(request)

      //then
      status(result) shouldBe SEE_OTHER

      redirectLocation(result).get shouldBe ctrlRoute.showSearchClientsToAdd(grpId).url
    }
  }


}<|MERGE_RESOLUTION|>--- conflicted
+++ resolved
@@ -383,170 +383,7 @@
 
   }
 
-<<<<<<< HEAD
-  // TODO move to new tax group spec
-  s"GET ${ctrlRoute.showTaxGroupClients(grpId, None, None).url}" should {
-
-    "render correctly the first page of CLIENTS in tax group, with no query params" in {
-      //given
-      expectAuthOkOptedInReady()
-      expectGetTaxGroupById(taxGroup._id.toString, Some(taxGroup))
-      expectPutSessionItem(CLIENT_FILTER_INPUT, taxGroup.service)
-
-      expectGetPageOfClients(taxGroup.arn, 1, 20)(displayClients)
-
-      //when
-      val result = controller.showTaxGroupClients(taxGroup._id.toString, None, None)(request)
-
-      //then
-      status(result) shouldBe OK
-      val html = Jsoup.parse(contentAsString(result))
-      html.title shouldBe "Manage clients - Bananas - Agent services account - GOV.UK"
-      html.select(Css.PRE_H1).text shouldBe "Bananas access group"
-      html.select(Css.H1).text shouldBe "Manage clients in this group"
-
-      val th = html.select(Css.tableWithId("clients")).select("thead th")
-      th.size() shouldBe 3
-      th.get(0).text() shouldBe "Client reference"
-      th.get(1).text() shouldBe "Tax reference"
-      th.get(2).text() shouldBe "Tax service"
-
-      val trs = html.select(Css.tableWithId("clients")).select("tbody tr")
-
-      trs.size() shouldBe 3
-      //first row
-      trs.get(0).select("td").get(0).text() shouldBe "friendly0"
-      trs.get(0).select("td").get(1).text() shouldBe "ending in 6780"
-      trs.get(0).select("td").get(2).text() shouldBe "VAT"
-
-      //last row
-      trs.get(2).select("td").get(0).text() shouldBe "friendly2"
-      trs.get(2).select("td").get(1).text() shouldBe "ending in 6782"
-      trs.get(2).select("td").get(2).text() shouldBe "VAT"
-    }
-
-    "render with searchTerm set" in {
-      //given
-      expectAuthOkOptedInReady()
-      expectGetTaxGroupById(taxGroup._id.toString, Some(taxGroup))
-      expectPutSessionItem(CLIENT_FILTER_INPUT, taxGroup.service)
-
-      expectPutSessionItem(CLIENT_SEARCH_INPUT, "friendly1")
-      expectGetPageOfClients(taxGroup.arn, 1, 20)(displayClients.take(1))
-
-      implicit val requestWithQueryParams = FakeRequest(GET,
-        ctrlRoute.showTaxGroupClients(taxGroup._id.toString, None, None).url +
-          "?submit=filter&search=friendly1&filter=HMRC-MTD-VAT"
-      )
-        .withHeaders("Authorization" -> "Bearer XYZ")
-        .withSession(SessionKeys.sessionId -> "session-x")
-
-      //when
-      val result =
-        controller.showTaxGroupClients(taxGroup._id.toString, None, None)(requestWithQueryParams)
-
-      //then
-      status(result) shouldBe OK
-      val html = Jsoup.parse(contentAsString(result))
-      html.title shouldBe "Filter results for 'friendly1' Manage clients - Bananas - Agent services account - GOV.UK"
-      html.select(Css.PRE_H1).text shouldBe "Bananas access group"
-      html.select(Css.H1).text shouldBe "Manage clients in this group"
-      html.select(H2).text shouldBe "Filter results for 'friendly1'"
-
-      val th = html.select(Css.tableWithId("clients")).select("thead th")
-      th.size() shouldBe 3
-      val trs = html.select(Css.tableWithId("clients")).select("tbody tr")
-      trs.size() shouldBe 1
-    }
-
-    "render with search that matches nothing" in {
-      //given
-      expectAuthOkOptedInReady()
-      expectGetTaxGroupById(taxGroup._id.toString, Some(taxGroup))
-      expectPutSessionItem(CLIENT_FILTER_INPUT, taxGroup.service)
-      expectPutSessionItem(CLIENT_SEARCH_INPUT, "nothing") //not matching
-      expectGetPageOfClients(taxGroup.arn, 1, 20)(Seq.empty[DisplayClient])
-
-      val NON_MATCHING_SEARCH = "nothing"
-
-      implicit val requestWithQueryParams = FakeRequest(GET,
-        ctrlRoute.showTaxGroupClients(taxGroup._id.toString, None, None).url +
-          s"?submit=$FILTER_BUTTON&search=$NON_MATCHING_SEARCH&filter=HMRC-MTD-VAT"
-      )
-        .withHeaders("Authorization" -> "Bearer XYZ")
-        .withSession(SessionKeys.sessionId -> "session-x")
-
-      //when
-      val result = controller.showTaxGroupClients(taxGroup._id.toString, None, None)(requestWithQueryParams)
-
-      //then
-      status(result) shouldBe OK
-      val html = Jsoup.parse(contentAsString(result))
-      html.title shouldBe "Filter results for 'nothing' Manage clients - Bananas - Agent services account - GOV.UK"
-      html.select(Css.PRE_H1).text shouldBe "Bananas access group"
-      html.select(Css.H1).text shouldBe "Manage clients in this group"
-
-      val tableOfClients = html.select(Css.tableWithId("clients"))
-      tableOfClients.isEmpty shouldBe true
-      val noClientsFound = html.select("div#clients")
-      noClientsFound.isEmpty shouldBe false
-      noClientsFound.select("h2").text shouldBe "No clients found"
-      noClientsFound.select("p").text shouldBe "Update your filters and try again or clear your filters to see all your clients"
-    }
-
-    "redirect to baseUrl when CLEAR FILTER is clicked" in {
-      //given
-      expectAuthOkOptedInReady()
-      expectGetTaxGroupById(taxGroup._id.toString, Some(taxGroup))
-      expectDeleteSessionItem(CLIENT_SEARCH_INPUT)
-
-      //and we have CLEAR filter in query params
-      implicit val requestWithQueryParams = FakeRequest(GET,
-        ctrlRoute.showTaxGroupClients(taxGroup._id.toString, None, None).url +
-          s"?submit=$CLEAR_BUTTON"
-      )
-        .withHeaders("Authorization" -> "Bearer XYZ")
-        .withSession(SessionKeys.sessionId -> "session-x")
-
-      //when
-      val result =
-        controller.showTaxGroupClients(taxGroup._id.toString, None, None)(requestWithQueryParams)
-
-      //then
-      redirectLocation(result).get
-        .shouldBe(ctrlRoute.showTaxGroupClients(taxGroup._id.toString, Some(1), Some(20)).url)
-    }
-
-
-    "redirect to new page when a pagination button is clicked" in {
-      //given
-      expectAuthOkOptedInReady()
-      expectGetTaxGroupById(taxGroup._id.toString, Some(taxGroup))
-
-      val pageNumber = 2
-      //and we have PAGINATION_BUTTON filter in query params
-      implicit val requestWithQueryParams = FakeRequest(GET,
-        ctrlRoute.showTaxGroupClients(taxGroup._id.toString, None, None).url +
-          s"?submit=${PAGINATION_BUTTON}_$pageNumber"
-      )
-        .withHeaders("Authorization" -> "Bearer XYZ")
-        .withSession(SessionKeys.sessionId -> "session-x")
-
-      //when
-      val result =
-        controller.showTaxGroupClients(taxGroup._id.toString, None, None)(requestWithQueryParams)
-
-      //then
-      redirectLocation(result).get
-        .shouldBe(ctrlRoute.showTaxGroupClients(taxGroup._id.toString, Some(pageNumber), Some(20)).url)
-    }
-
-  }
-
   s"GET ${ctrlRoute.showManageGroupClients(grpId, None, None).url}" should {
-=======
-  s"GET ${ctrlRoute.showManageGroupClients(grpId).url}" should {
->>>>>>> 169b6edc
 
     "render correctly the manage group CLIENTS page" in {
       //given
