--- conflicted
+++ resolved
@@ -88,15 +88,10 @@
                 Seq(
                     SummaryListData(
                         "common.clients",
-<<<<<<< HEAD
                         summary.clientCount.getOrElse("Client count unavailable").toString,
-                        if(summary.taxService.isDefined){routes.ManageGroupClientsController.showTaxGroupClients(summary.groupId, None, None)} else {routes.ManageGroupClientsController.showExistingGroupClients(summary.groupId, None, None)},
-=======
-                        summary.clientCount.getOrElse("Tax group data").toString,
                         if(summary.taxService.isDefined){
                             routes.ManageTaxGroupClientsController.showExistingGroupClients(summary.groupId, None, None)} else {routes.ManageGroupClientsController.showExistingGroupClients(summary.groupId, None, None)
                         },
->>>>>>> 169b6edc
                         linkMsgKey = if(summary.taxService.isDefined){"group.view.clients"} else {"group.manage.clients"},
                         linkClasses = Some("govuk-!-width-one-half"),
                         hiddenText = Some(msgs("details.link-hidden", summary.groupName))
