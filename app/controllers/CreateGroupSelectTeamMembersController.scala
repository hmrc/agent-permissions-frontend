/*
 * Copyright 2023 HM Revenue & Customs
 *
 * Licensed under the Apache License, Version 2.0 (the "License");
 * you may not use this file except in compliance with the License.
 * You may obtain a copy of the License at
 *
 *     http://www.apache.org/licenses/LICENSE-2.0
 *
 * Unless required by applicable law or agreed to in writing, software
 * distributed under the License is distributed on an "AS IS" BASIS,
 * WITHOUT WARRANTIES OR CONDITIONS OF ANY KIND, either express or implied.
 * See the License for the specific language governing permissions and
 * limitations under the License.
 */

package controllers

import config.AppConfig
import connectors.CreateTaxServiceGroupRequest
import controllers.actions.{AuthAction, GroupAction, OptInStatusAction, SessionAction}
import forms.{AddTeamMembersToGroupForm, YesNoForm}
import models.TeamMember.toAgentUser
import models.{AddTeamMembersToGroup, TeamMember}
import play.api.Logging
import play.api.i18n.{I18nSupport, MessagesApi}
import play.api.mvc._
import services.{SessionCacheService, TaxGroupService, TeamMemberService}
import uk.gov.hmrc.agentmtdidentifiers.model.Arn
import uk.gov.hmrc.agentmtdidentifiers.utils.PaginatedListBuilder
import uk.gov.hmrc.play.bootstrap.frontend.controller.FrontendController
<<<<<<< HEAD
import views.html.groups.create.{TaxGroup_created, group_created}
import views.html.groups.create.members.{confirm_remove_member, review_members_paginated, select_paginated_team_members}
=======
import views.html.groups.create.group_created
import views.html.groups.create.members.{confirm_deselect_member, review_members_paginated, select_paginated_team_members}
>>>>>>> ad1ee22e

import javax.inject.{Inject, Singleton}
import scala.concurrent.{ExecutionContext, Future}

@Singleton
class CreateGroupSelectTeamMembersController @Inject()
(
  groupAction: GroupAction,
  authAction: AuthAction,
  optInStatusAction: OptInStatusAction,
  sessionAction: SessionAction,
  teamMemberService: TeamMemberService,
  taxGroupService: TaxGroupService,
  confirm_deselect_member: confirm_deselect_member,
  mcc: MessagesControllerComponents,
  val sessionCacheService: SessionCacheService,
  group_created: group_created,
  TaxGroup_created: TaxGroup_created,
  select_paginated_team_members: select_paginated_team_members,
  review_members_paginated: review_members_paginated,
)(implicit val appConfig: AppConfig, ec: ExecutionContext, implicit override val messagesApi: MessagesApi
) extends FrontendController(mcc) with I18nSupport with Logging {

  import authAction.isAuthorisedAgent
  import groupAction._
  import optInStatusAction.isOptedInWithSessionItem
  import sessionAction.withSessionItem

  private val controller: ReverseCreateGroupSelectTeamMembersController = routes.CreateGroupSelectTeamMembersController
  private val selectClientsController: ReverseCreateGroupSelectClientsController = routes.CreateGroupSelectClientsController
  private val selectNameController: ReverseCreateGroupSelectNameController = routes.CreateGroupSelectNameController

  private val PAGE_SIZE = 10

  def showSelectTeamMembers(page: Option[Int] = None, pageSize: Option[Int] = None): Action[AnyContent] = Action.async { implicit request =>
    withGroupNameAndAuthorised { (groupName, groupType, arn) =>
      withSessionItem[String](TEAM_MEMBER_SEARCH_INPUT) { teamMemberSearchTerm =>
        val backUrl = if (groupType == CUSTOM_GROUP) {
          Some(selectClientsController.showReviewSelectedClients(None, None).url)
        } else Some(selectNameController.showConfirmGroupName().url)
        teamMemberService
          .getPageOfTeamMembers(arn)(page.getOrElse(1), pageSize.getOrElse(PAGE_SIZE))
          .map { paginatedList =>
            Ok(
              select_paginated_team_members(
                paginatedList.pageContent,
                groupName,
                backUrl = backUrl,
                form = AddTeamMembersToGroupForm.form().fill(
                  AddTeamMembersToGroup(
                    search = teamMemberSearchTerm
                  )
                ),
                paginationMetaData = Some(paginatedList.paginationMetaData)
              )
            )
          }
      }
    }
  }

  def submitSelectedTeamMembers: Action[AnyContent] = Action.async { implicit request =>
    withGroupNameAndAuthorised { (groupName, _, arn) =>
      withSessionItem[Seq[TeamMember]](SELECTED_TEAM_MEMBERS) { maybeSelected =>
        val hasPreSelected = maybeSelected.getOrElse(Seq.empty).nonEmpty
        AddTeamMembersToGroupForm
          .form(hasPreSelected)
          .bindFromRequest()
          .fold(
            formWithErrors => {
              teamMemberService
                .getPageOfTeamMembers(arn)(1, PAGE_SIZE)
                .map(paginatedList =>
                  Ok(
                    select_paginated_team_members(
                      paginatedList.pageContent,
                      groupName,
                      backUrl = Some(selectClientsController.showReviewSelectedClients(None, None).url),
                      form = formWithErrors,
                      paginationMetaData = Some(paginatedList.paginationMetaData)
                    )
                  )
                )
            },
            formData => {
              teamMemberService
                .savePageOfTeamMembers(formData)
                .flatMap(nowSelectedMembers => {
                  if (formData.submit == CONTINUE_BUTTON) {
                    // check selected there are still selections after saving
                    if (nowSelectedMembers.nonEmpty) {
                      Redirect(controller.showReviewSelectedTeamMembers(None, None)).toFuture
                    } else {
                      // render page with empty selection error
                      teamMemberService
                        .getPageOfTeamMembers(arn)()
                        .map(paginatedList =>
                          Ok(
                            select_paginated_team_members(
                              paginatedList.pageContent,
                              groupName,
                              backUrl = Some(selectClientsController.showReviewSelectedClients(None, None).url),
                              form = AddTeamMembersToGroupForm
                                .form()
                                .fill(AddTeamMembersToGroup(search = formData.search))
                                .withError("members", "error.select-members.empty"),
                              paginationMetaData = Some(paginatedList.paginationMetaData)
                            )
                          )
                        )
                    }
                  } else if (formData.submit.startsWith(PAGINATION_BUTTON)) {
                    val pageToShow = formData.submit.replace(s"${PAGINATION_BUTTON}_", "").toInt
                    Redirect(controller.showSelectTeamMembers(Some(pageToShow), Some(PAGE_SIZE))).toFuture
                  } else {
                    Redirect(controller.showSelectTeamMembers(None, None)).toFuture
                  }
                }
                )
            }
          )
      }
    }
  }

  def showReviewSelectedTeamMembers(maybePage: Option[Int], maybePageSize: Option[Int]): Action[AnyContent] = Action.async { implicit request =>
    withGroupNameAndAuthorised { (groupName, _, _) =>
      withSessionItem[Seq[TeamMember]](SELECTED_TEAM_MEMBERS) { maybeTeamMembers =>
        maybeTeamMembers.fold(
          Redirect(controller.showSelectTeamMembers(None, None)).toFuture
        )(members => {
          val pageSize = maybePageSize.getOrElse(PAGE_SIZE)
          val page = maybePage.getOrElse(1)
          val list = PaginatedListBuilder.build[TeamMember](page, pageSize, members)
          Ok(
            review_members_paginated(
              teamMembers = list.pageContent,
              groupName = groupName,
              form = YesNoForm.form(),
              backUrl = Some(controller.showSelectTeamMembers(None, None).url),
              formAction = controller.submitReviewSelectedTeamMembers(),
              paginationMetaData = Some(list.paginationMetaData)
            )
          ).toFuture
        }
        )
      }
    }
  }

  def submitReviewSelectedTeamMembers(): Action[AnyContent] = Action.async { implicit request =>
    withGroupNameAndAuthorised { (groupName, groupType, arn) =>
      withSessionItem[Seq[TeamMember]](SELECTED_TEAM_MEMBERS) { maybeTeamMembers =>
        maybeTeamMembers
          .fold(
            Redirect(controller.showSelectTeamMembers(None, None)).toFuture
          ) { members =>
            val list = PaginatedListBuilder.build[TeamMember](1, PAGE_SIZE, members)
            YesNoForm
              .form("group.teamMembers.review.error")
              .bindFromRequest()
              .fold(
                formWithErrors => {
                  Ok(
                    review_members_paginated(
                      teamMembers = list.pageContent,
                      groupName = groupName,
                      form = formWithErrors,
                      backUrl = Some(controller.showSelectTeamMembers(None, None).url),
                      formAction = controller.submitReviewSelectedTeamMembers(),
                      paginationMetaData = Some(list.paginationMetaData)
                    )
                  ).toFuture
                }, (yes: Boolean) => {
                  if (yes)
                    Redirect(controller.showSelectTeamMembers(None, None)).toFuture
                  else {
                    if(members.isEmpty) { // throw empty error (would prefer redirect to showSelectTeamMembers)
                      Ok(
                        review_members_paginated(
                          teamMembers = list.pageContent,
                          groupName = groupName,
                          form =  YesNoForm.form("group.teamMembers.review.error").withError("answer", "group.teamMembers.review.error.no-members"),
                          backUrl = Some(controller.showSelectTeamMembers(None, None).url),
                          formAction = controller.submitReviewSelectedTeamMembers(),
                          paginationMetaData = Some(list.paginationMetaData)
                        )
                      ).toFuture
                    } else {
                      groupType match {
                        case TAX_SERVICE_GROUP =>
                          submitTaxServiceGroup(arn, members, groupName)
                        case CUSTOM_GROUP =>
                          groupService
                            .createGroup(arn, groupName)
                            .map(_ => Redirect(controller.showGroupCreated()))
                      }
                    }
                  }
                }
              )
          }
      }
    }
  }

  def showConfirmRemoveTeamMember(memberId: Option[String]): Action[AnyContent] = Action.async { implicit request =>
    withGroupNameAndAuthorised { (groupName, _, arn) =>
      withSessionItem(SELECTED_TEAM_MEMBERS) { selectedMembers =>
        for {
          // if clientId is not provided as a query parameter, check the CLIENT_TO_REMOVE session value.
          // This is to enable the welsh language switch to work correctly.
          maybeMemberId: Option[String] <- memberId match {
            case None => sessionCacheService.get(MEMBER_TO_REMOVE).map(_.map(_.id))
            case Some(cid) => Future.successful(Some(cid))
          }
          result <- maybeMemberId.flatMap(id => selectedMembers.getOrElse(Seq.empty).find(_.id == id)) match {
            case None => Future.successful(Redirect(controller.showSelectTeamMembers(None, None)))
            case Some(member) =>
              sessionCacheService
                .put(MEMBER_TO_REMOVE, member)
                .flatMap(_ =>
                  Ok(confirm_deselect_member(YesNoForm.form(), groupName, member,
                    backLink = routes.CreateGroupSelectTeamMembersController.showReviewSelectedTeamMembers(None,None),
                    formAction = routes.CreateGroupSelectTeamMembersController.submitConfirmRemoveTeamMember)
                  ).toFuture
                )
          }
        } yield result
      }
    }
  }

  def submitConfirmRemoveTeamMember: Action[AnyContent] = Action.async { implicit request =>
    withGroupNameAndAuthorised { (groupName, _, _) =>
      withSessionItem[TeamMember](MEMBER_TO_REMOVE) { maybeTeamMember =>
        withSessionItem[Seq[TeamMember]](SELECTED_TEAM_MEMBERS) { maybeSelectedTeamMembers =>
          if (maybeTeamMember.isEmpty || maybeSelectedTeamMembers.isEmpty) {
            Redirect(controller.showSelectTeamMembers(None, None)).toFuture
          }
          else {
            YesNoForm
              .form("group.member.remove.error")
              .bindFromRequest()
              .fold(
                formWithErrors => {
                  Ok(confirm_deselect_member(formWithErrors, groupName, maybeTeamMember.get,
                    backLink = routes.CreateGroupSelectTeamMembersController.showReviewSelectedTeamMembers(None,None),
                    formAction = routes.CreateGroupSelectTeamMembersController.submitConfirmRemoveTeamMember)
                  ).toFuture
                }, (yes: Boolean) => {
                  if (yes) {
                    val clientsMinusRemoved = maybeSelectedTeamMembers.get.filterNot(_ == maybeTeamMember.get)
                    sessionCacheService
                      .put(SELECTED_TEAM_MEMBERS, clientsMinusRemoved)
                      .map(_ => Redirect(controller.showReviewSelectedTeamMembers(None, None)))
                  }
                  else Redirect(controller.showReviewSelectedTeamMembers(None, None)).toFuture
                }
              )
          }
        }
      }
    }
  }

  private def submitTaxServiceGroup(arn: Arn, members: Seq[TeamMember], groupName: String)
                                   (implicit request: MessagesRequest[AnyContent]): Future[Result] = {
    sessionCacheService
      .get[String](GROUP_SERVICE_TYPE)
      .flatMap(maybeService => {
        val startAgainRoute = controllers.routes.CreateGroupSelectGroupTypeController.showSelectGroupType()
        maybeService.fold(
          Redirect(startAgainRoute).toFuture
        )(service => {
          val req = CreateTaxServiceGroupRequest(groupName, Some(members.map(toAgentUser).toSet), service, autoUpdate = true, None)
          taxGroupService
            .createGroup(arn, req)
            .flatMap(_ =>
              for {
                _ <- sessionCacheService.put(NAME_OF_GROUP_CREATED, groupName)
                _ <- sessionCacheService.deleteAll(creatingGroupKeys)
              } yield Redirect(controller.showTaxGroupCreated())
            )
        }
        )
      }
      )
  }

  def showGroupCreated: Action[AnyContent] = Action.async { implicit request =>
    isAuthorisedAgent { arn =>
      isOptedInWithSessionItem[String](NAME_OF_GROUP_CREATED)(arn) { maybeGroupName =>
        Ok(group_created(maybeGroupName.getOrElse(""))).toFuture
      }
    }
  }

  def showTaxGroupCreated: Action[AnyContent] = Action.async { implicit request =>
    isAuthorisedAgent { arn =>
      isOptedInWithSessionItem[String](NAME_OF_GROUP_CREATED)(arn) { maybeGroupName =>
        Ok(TaxGroup_created(maybeGroupName.getOrElse(""))).toFuture
      }
    }
  }


}<|MERGE_RESOLUTION|>--- conflicted
+++ resolved
@@ -29,13 +29,8 @@
 import uk.gov.hmrc.agentmtdidentifiers.model.Arn
 import uk.gov.hmrc.agentmtdidentifiers.utils.PaginatedListBuilder
 import uk.gov.hmrc.play.bootstrap.frontend.controller.FrontendController
-<<<<<<< HEAD
-import views.html.groups.create.{TaxGroup_created, group_created}
+import views.html.groups.create.group_created
 import views.html.groups.create.members.{confirm_remove_member, review_members_paginated, select_paginated_team_members}
-=======
-import views.html.groups.create.group_created
-import views.html.groups.create.members.{confirm_deselect_member, review_members_paginated, select_paginated_team_members}
->>>>>>> ad1ee22e
 
 import javax.inject.{Inject, Singleton}
 import scala.concurrent.{ExecutionContext, Future}
@@ -49,11 +44,10 @@
   sessionAction: SessionAction,
   teamMemberService: TeamMemberService,
   taxGroupService: TaxGroupService,
-  confirm_deselect_member: confirm_deselect_member,
+  confirm_remove_member: confirm_remove_member,
   mcc: MessagesControllerComponents,
   val sessionCacheService: SessionCacheService,
   group_created: group_created,
-  TaxGroup_created: TaxGroup_created,
   select_paginated_team_members: select_paginated_team_members,
   review_members_paginated: review_members_paginated,
 )(implicit val appConfig: AppConfig, ec: ExecutionContext, implicit override val messagesApi: MessagesApi
@@ -258,10 +252,7 @@
               sessionCacheService
                 .put(MEMBER_TO_REMOVE, member)
                 .flatMap(_ =>
-                  Ok(confirm_deselect_member(YesNoForm.form(), groupName, member,
-                    backLink = routes.CreateGroupSelectTeamMembersController.showReviewSelectedTeamMembers(None,None),
-                    formAction = routes.CreateGroupSelectTeamMembersController.submitConfirmRemoveTeamMember)
-                  ).toFuture
+                  Ok(confirm_remove_member(YesNoForm.form(), groupName, member)).toFuture
                 )
           }
         } yield result
@@ -282,10 +273,7 @@
               .bindFromRequest()
               .fold(
                 formWithErrors => {
-                  Ok(confirm_deselect_member(formWithErrors, groupName, maybeTeamMember.get,
-                    backLink = routes.CreateGroupSelectTeamMembersController.showReviewSelectedTeamMembers(None,None),
-                    formAction = routes.CreateGroupSelectTeamMembersController.submitConfirmRemoveTeamMember)
-                  ).toFuture
+                  Ok(confirm_remove_member(formWithErrors, groupName, maybeTeamMember.get)).toFuture
                 }, (yes: Boolean) => {
                   if (yes) {
                     val clientsMinusRemoved = maybeSelectedTeamMembers.get.filterNot(_ == maybeTeamMember.get)
@@ -318,7 +306,7 @@
               for {
                 _ <- sessionCacheService.put(NAME_OF_GROUP_CREATED, groupName)
                 _ <- sessionCacheService.deleteAll(creatingGroupKeys)
-              } yield Redirect(controller.showTaxGroupCreated())
+              } yield Redirect(controller.showGroupCreated())
             )
         }
         )
@@ -334,13 +322,5 @@
     }
   }
 
-  def showTaxGroupCreated: Action[AnyContent] = Action.async { implicit request =>
-    isAuthorisedAgent { arn =>
-      isOptedInWithSessionItem[String](NAME_OF_GROUP_CREATED)(arn) { maybeGroupName =>
-        Ok(TaxGroup_created(maybeGroupName.getOrElse(""))).toFuture
-      }
-    }
-  }
-
 
 }