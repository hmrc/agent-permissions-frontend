--- conflicted
+++ resolved
@@ -48,25 +48,6 @@
 
   import optInStatusAction._
 
-<<<<<<< HEAD
-  @deprecated(message = "use withGroupSummaryForAuthorisedOptedAgent", since = "0.210.0")
-  def withGroupForAuthorisedOptedAgent(groupId: GroupId)
-                                      (body: CustomGroup => Future[Result])
-                                      (implicit ec: ExecutionContext,
-                                       hc: HeaderCarrier,
-                                       request: MessagesRequest[AnyContent],
-                                       appConfig: AppConfig): Future[Result] = {
-    authAction.isAuthorisedAgent { arn =>
-      isOptedIn(arn) { _ =>
-        groupService
-          .getGroup(groupId)
-          .flatMap(_.fold(groupNotFound)(body(_)))
-      }
-    }
-  }
-
-=======
->>>>>>> 67e9ccc4
   def withGroupAndPageOfClientsForAuthorisedOptedAgent(groupId: GroupId, page: Int = 1, pageSize: Int = 10)
                                                       (body: (GroupSummary, PaginatedList[DisplayClient], Arn) => Future[Result])
                                                       (implicit ec: ExecutionContext,
