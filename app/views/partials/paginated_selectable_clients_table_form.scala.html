--- conflicted
+++ resolved
@@ -127,13 +127,8 @@
         }
         @if(form.errors.map(error => error.message).contains("error.select-clients.empty")) {</div>}
 
-<<<<<<< HEAD
-        @* the following 2 paragraphs are dependent on whether js enabled or not*@
+        @* this paragraph is only shown when js enabled*@
         @p( html = Some(Html(s"<strong>$totalSelected</strong> " + msgs("common.total.clients.selected"))),
-=======
-        @* this paragraph is only shown when js enabled*@
-        @p(key = msgs("common.total.clients.selected", totalSelected),
->>>>>>> b86c15c6
             id = Some("member-count-text"),
             attrs = Map("role" -> "status")
         )
