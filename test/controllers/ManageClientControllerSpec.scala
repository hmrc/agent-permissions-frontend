/*
 * Copyright 2023 HM Revenue & Customs
 *
 * Licensed under the Apache License, Version 2.0 (the "License");
 * you may not use this file except in compliance with the License.
 * You may obtain a copy of the License at
 *
 *     http://www.apache.org/licenses/LICENSE-2.0
 *
 * Unless required by applicable law or agreed to in writing, software
 * distributed under the License is distributed on an "AS IS" BASIS,
 * WITHOUT WARRANTIES OR CONDITIONS OF ANY KIND, either express or implied.
 * See the License for the specific language governing permissions and
 * limitations under the License.
 */

package controllers

import com.google.inject.AbstractModule
import connectors.{AgentPermissionsConnector, AgentUserClientDetailsConnector}
import controllers.actions.AuthAction
import helpers.Css.{H1, checkYourAnswersListRows}
import helpers.{BaseSpec, Css}
import models.{DisplayClient, GroupId}
import org.jsoup.Jsoup
import play.api.Application
import play.api.http.Status.{NOT_FOUND, OK, SEE_OTHER}
import play.api.test.FakeRequest
import play.api.test.Helpers.{POST, await, contentAsString, defaultAwaitTimeout, redirectLocation}
import services.{ClientService, GroupService, SessionCacheService}
import uk.gov.hmrc.agents.accessgroups.optin.OptedInReady
import uk.gov.hmrc.agents.accessgroups.{Client, GroupSummary}
import uk.gov.hmrc.auth.core.AuthConnector
import uk.gov.hmrc.http.SessionKeys

class ManageClientControllerSpec extends BaseSpec {

  implicit lazy val mockAuthConnector: AuthConnector = mock[AuthConnector]
  implicit lazy val mockAgentPermissionsConnector: AgentPermissionsConnector = mock[AgentPermissionsConnector]
  implicit lazy val mockAgentUserClientDetailsConnector: AgentUserClientDetailsConnector = mock[AgentUserClientDetailsConnector]
  implicit val mockGroupService: GroupService = mock[GroupService]
  implicit val mockClientService: ClientService = mock[ClientService]
  implicit lazy val sessionCacheService: SessionCacheService = mock[SessionCacheService]

  override def moduleWithOverrides: AbstractModule = new AbstractModule() {

    override def configure(): Unit = {
      bind(classOf[AuthAction])
        .toInstance(new AuthAction(mockAuthConnector, env, conf, mockAgentPermissionsConnector))
      bind(classOf[AgentPermissionsConnector]).toInstance(mockAgentPermissionsConnector)
      bind(classOf[ClientService]).toInstance(mockClientService)
      bind(classOf[SessionCacheService]).toInstance(sessionCacheService)
      bind(classOf[AgentUserClientDetailsConnector]).toInstance(mockAgentUserClientDetailsConnector)
      bind(classOf[GroupService]).toInstance(mockGroupService)
    }
  }

  override implicit lazy val fakeApplication: Application =
    appBuilder
      .configure("mongodb.uri" -> mongoUri)
      .build()

  val controller: ManageClientController =
    fakeApplication.injector.instanceOf[ManageClientController]

  val fakeClients: Seq[Client] =
    List.tabulate(3)(i => Client(s"HMRC-MTD-VAT~VRN~12345678$i", s"friendly$i"))

  val fakeClientWithNoFriendlyName: Client = Client(s"HMRC-MTD-VAT~VRN~123456789", "")

  val displayClientWithNoFrieldyName: DisplayClient = DisplayClient.fromClient(fakeClientWithNoFriendlyName)

  val clientWithoutNameId: String = displayClientWithNoFrieldyName.id

  val displayClients: Seq[DisplayClient] = fakeClients.map(DisplayClient.fromClient(_))

  val displayClientsIds: Seq[String] =
    displayClients.map(client =>
      client.id)

  val clientId: String = displayClientsIds.head

  val groupSummaries = Seq(
    GroupSummary(GroupId.random(), "groupName", Some(33), 9),
    GroupSummary(GroupId.random(), "groupName1", Some(3), 1),
    GroupSummary(GroupId.random(), "groupName2", Some(3), 1, taxService = Some("VAT")),
  )

  val enrolmentKey: String = "HMRC-MTD-VAT~VRN~123456780"
  private val ctrlRoute: ReverseManageClientController = routes.ManageClientController

  s"GET ${ctrlRoute.showPageOfClients(None).url}" should {

    "render the manage clients list with no search " in {
      //given
      expectAuthorisationGrantsAccess(mockedAuthResponse)
      expectIsArnAllowed(allowed = true)
      expectGetSessionItem(OPT_IN_STATUS, OptedInReady)
      expectGetPageOfClients(arn, 1, 10)(displayClients)
      expectGetSessionItemNone(CLIENT_SEARCH_INPUT)
      expectGetSessionItemNone(CLIENT_FILTER_INPUT)

      //when
      val result = controller.showPageOfClients(None)(request)

      //then
      status(result) shouldBe OK
      val html = Jsoup.parse(contentAsString(result))

      html.title() shouldBe "Manage clients - Agent services account - GOV.UK"
      html.select(H1).text() shouldBe "Manage clients"

      val th = html.select(Css.tableWithId("manage-clients-list")).select("thead th")
      th.size() shouldBe 4
      th.get(0).text() shouldBe "Client reference"
      th.get(1).text() shouldBe "Tax reference"
      th.get(2).text() shouldBe "Tax service"
      th.get(3).text() shouldBe "Actions"

      val trs = html.select(Css.tableWithId("manage-clients-list")).select("tbody tr")

      trs.size() shouldBe 3

      val paginationItems = html.select(Css.pagination_li)
      paginationItems.size() shouldBe 4
      paginationItems.select("a").get(0).text() shouldBe "2"
      paginationItems.select("a").get(0).attr("href") startsWith "/agent-permissions/manage-clients?page=2"

      html.select(".hmrc-report-technical-issue").text() shouldBe "Is this page not working properly? (opens in new tab)"
      html.select(".hmrc-report-technical-issue").attr("href") startsWith "http://localhost:9250/contact/report-technical-problem?newTab=true&service=AOSS"

    }

  }

  s"GET ${ctrlRoute.submitPageOfClients().url}" should {

    "render the manage clients list with search term posted" in {
      //given
      expectGetSessionItem(OPT_IN_STATUS, OptedInReady)
      expectAuthorisationGrantsAccess(mockedAuthResponse)
      expectIsArnAllowed(allowed = true)
      expectPutSessionItem(CLIENT_SEARCH_INPUT, "friendly1")
      expectPutSessionItem(CLIENT_FILTER_INPUT, "")

      val url = ctrlRoute.submitPageOfClients().url
      implicit val fakeRequest = FakeRequest(POST, url)
        .withHeaders("Authorization" -> "Bearer XYZ")
        .withFormUrlEncodedBody("search"-> "friendly1", "submit"-> FILTER_BUTTON)
        .withSession(SessionKeys.sessionId -> "session-x")

      //when
      val result = controller.submitPageOfClients(fakeRequest)

      //then
      status(result) shouldBe SEE_OTHER
      redirectLocation(result) shouldBe Some(ctrlRoute.showPageOfClients(None).url)
    }

    "redirect to baseUrl when CLEAR FILTER is clicked" in {
      //given
      expectGetSessionItem(OPT_IN_STATUS, OptedInReady)
      expectAuthorisationGrantsAccess(mockedAuthResponse)
      expectIsArnAllowed(allowed = true)
      expectDeleteSessionItem(CLIENT_SEARCH_INPUT)
      expectDeleteSessionItem(CLIENT_FILTER_INPUT)
      
      //and we have CLEAR filter in query params
      implicit val fakeRequest =
        FakeRequest(POST, ctrlRoute.submitPageOfClients().url)
        .withHeaders("Authorization" -> "Bearer XYZ")
          .withFormUrlEncodedBody("submit"-> CLEAR_BUTTON)
        .withSession(SessionKeys.sessionId -> "session-x")

      //when
      val result = controller.submitPageOfClients(fakeRequest)

      //then
      status(result) shouldBe SEE_OTHER
      redirectLocation(result).get shouldBe ctrlRoute.showPageOfClients(None).url
    }

    "redirect  when form is empty" in {
      //given
      expectGetSessionItem(OPT_IN_STATUS, OptedInReady)
      expectAuthorisationGrantsAccess(mockedAuthResponse)
      expectIsArnAllowed(allowed = true)

      //and we have CLEAR filter in query params
      implicit val fakeRequest =
        FakeRequest(POST, ctrlRoute.submitPageOfClients().url)
          .withHeaders("Authorization" -> "Bearer XYZ")
          .withSession(SessionKeys.sessionId -> "session-x")

      //when
      val result = controller.submitPageOfClients(fakeRequest)

      //then
      status(result) shouldBe SEE_OTHER
      redirectLocation(result).get shouldBe ctrlRoute.showPageOfClients(None).url
    }

  }

  s"GET ${ctrlRoute.showClientDetails(clientId).url}" should {

    "render not found for invalid id" in {
      //given
      val invalidClientId = "invalid id"
      expectGetSessionItem(OPT_IN_STATUS, OptedInReady)
      expectAuthorisationGrantsAccess(mockedAuthResponse)
      expectIsArnAllowed(allowed = true)
      expectGetClientNotFound(arn)(invalidClientId)

      //when
      val result = controller.showClientDetails(invalidClientId)(request)

      //then
      status(result) shouldBe NOT_FOUND
      val html = Jsoup.parse(contentAsString(result))

      html.title() shouldBe "Client not found - Agent services account - GOV.UK"
      html.select(H1).text() shouldBe "Client not found"

    }

    "render the clients details page with NO GROUPS" in {
      //given
      val expectedClient = displayClients.head
      expectGetSessionItem(OPT_IN_STATUS, OptedInReady)
      expectAuthorisationGrantsAccess(mockedAuthResponse)
      expectIsArnAllowed(allowed = true)
      expectGetGroupSummariesForClient(arn)(expectedClient)( groupSummaries)
      expectGetClient(arn)(expectedClient)

      //when
      val result = controller.showClientDetails(expectedClient.id)(request)

      //then
      status(result) shouldBe OK
      val html = Jsoup.parse(contentAsString(result))

      html.title() shouldBe "Client details - Agent services account - GOV.UK"
      html.select(H1).text() shouldBe "Client details"

      val summaryListRows = html.select(checkYourAnswersListRows)

      summaryListRows.get(0).childrenSize() shouldBe 3 // update link
      summaryListRows.get(1).childrenSize() shouldBe 2
      summaryListRows.get(2).childrenSize() shouldBe 2

      summaryListRows.get(0).text() shouldBe "Client reference friendly0 Update Client reference"
      summaryListRows.get(1).text() shouldBe "Tax reference ending in 6780"
      summaryListRows.get(2).text() shouldBe "Tax service VAT"

    }

    "render the clients details page with list of groups" in {
      //given
      val expectedClient = displayClients.head
      expectGetSessionItem(OPT_IN_STATUS, OptedInReady)
      expectAuthorisationGrantsAccess(mockedAuthResponse)
      expectIsArnAllowed(allowed = true)
      expectGetClient(arn)(expectedClient)
      expectGetGroupSummariesForClient(arn)(expectedClient)( groupSummaries)

      //when
      val result = controller.showClientDetails(expectedClient.id)(request)

      //then
      status(result) shouldBe OK
      val html = Jsoup.parse(contentAsString(result))

      html.title() shouldBe "Client details - Agent services account - GOV.UK"
      html.select(H1).text() shouldBe "Client details"

      html.body.text().contains("Not assigned to a group") shouldBe false

      val linksToGroups = html.select("main div#member-of-groups ul li a")
      linksToGroups.size() shouldBe 3
      linksToGroups.get(0).text() shouldBe "groupName"
      linksToGroups.get(0).attr("href") shouldBe
<<<<<<< HEAD
        controllers.routes.ManageGroupClientsController.showExistingGroupClients(groupSummaries(0).groupId,None, None).url
=======
        controllers.routes.ManageGroupClientsController.showExistingGroupClients(groupSummaries.head.groupId,None, None)
          .url
>>>>>>> 67e9ccc4
      linksToGroups.get(2).text() shouldBe "groupName2"
      linksToGroups.get(2).attr("href") shouldBe
        controllers.routes.ManageTaxGroupClientsController.showExistingGroupClients(groupSummaries(2).groupId,None,None).url}

  }

  s"GET ${ctrlRoute.showUpdateClientReference(clientId).url}" should {

    "render update_client_reference with existing client reference" in {
      //given
      val expectedClient = displayClients.head
      expectGetSessionItem(OPT_IN_STATUS, OptedInReady)
      expectAuthorisationGrantsAccess(mockedAuthResponse)
      expectIsArnAllowed(allowed = true)
      expectGetClient(arn)(expectedClient)
      //when
      val result = controller.showUpdateClientReference(expectedClient.id)(request)

      //then
      status(result) shouldBe OK
      val html = Jsoup.parse(contentAsString(result))

      html.title() shouldBe "Update client reference - Agent services account - GOV.UK"
      html.select(H1).text() shouldBe "Update client reference"

      html.body.select("input#clientRef").attr("value") shouldBe "friendly0"
    }

    "render update_client_reference for invalid id" in {
      //given
      expectGetSessionItem(OPT_IN_STATUS, OptedInReady)
      expectAuthorisationGrantsAccess(mockedAuthResponse)
      expectIsArnAllowed(allowed = true)
      expectGetClientNotFound(arn)("invalid")

      //when
      val caught = intercept[RuntimeException] {
        await(controller.showUpdateClientReference("invalid")(request))
      }
      caught.getMessage shouldBe "client reference supplied did not match any client"

    }

    "render update_client_reference without a client reference" in {
      //given
      val expectedClient = displayClients.head.copy(name = "")
      expectGetSessionItem(OPT_IN_STATUS, OptedInReady)
      expectAuthorisationGrantsAccess(mockedAuthResponse)
      expectIsArnAllowed(allowed = true)
      expectGetClient(arn)(expectedClient)

      //when
      val result = controller.showUpdateClientReference(expectedClient.id)(request)

      //then
      status(result) shouldBe OK
      val html = Jsoup.parse(contentAsString(result))

      html.title() shouldBe "Update client reference - Agent services account - GOV.UK"
      html.select(H1).text() shouldBe "Update client reference"

      html.body.select("input#clientRef").attr("value") shouldBe ""
    }

  }

  s"POST to UPDATE CLIENT REF at ${ctrlRoute.submitUpdateClientReference(clientId).url}" should {

    s"redirect to ${ctrlRoute.showClientReferenceUpdatedComplete(clientId)} and save client reference" in {
      //given
      val newClientReference = "whatever"
      val expectedClient = displayClients.head
      expectGetSessionItem(OPT_IN_STATUS, OptedInReady)
      expectAuthorisationGrantsAccess(mockedAuthResponse)
      expectIsArnAllowed(allowed = true)
      expectLookupClient(arn)(expectedClient)
      expectPutSessionItem(CLIENT_REFERENCE, newClientReference)
      expectUpdateClientReference(arn, expectedClient, newClientReference)

      implicit val request = FakeRequest(POST, ctrlRoute.submitUpdateClientReference(expectedClient.id).url)
        .withFormUrlEncodedBody("clientRef" -> newClientReference)
        .withHeaders("Authorization" -> "Bearer XYZ")
        .withSession(SessionKeys.sessionId -> "session-x")

      //when
      val result = controller.submitUpdateClientReference(expectedClient.id)(request)

      //then
      status(result) shouldBe SEE_OTHER
      redirectLocation(result) shouldBe Some(ctrlRoute.showClientReferenceUpdatedComplete(expectedClient.id).url)

    }

    "display errors for update_client_details" in {
      //given
      expectGetSessionItem(OPT_IN_STATUS, OptedInReady)
      expectAuthorisationGrantsAccess(mockedAuthResponse)
      expectIsArnAllowed(allowed = true)
      val expectedClient = displayClients.head
      expectLookupClient(arn)(expectedClient)

      //when
      val result = controller.submitUpdateClientReference(expectedClient.id)(request)

      //then
      status(result) shouldBe OK
      val html = Jsoup.parse(contentAsString(result))

      html.title() shouldBe "Error: Update client reference - Agent services account - GOV.UK"
      html.select(H1).text() shouldBe "Update client reference"
    }
  }

  s"GET ${ctrlRoute.showClientReferenceUpdatedComplete(clientId).url}" should {

    "render client_details_complete with new client reference" in {
      //given
      expectGetSessionItem(OPT_IN_STATUS, OptedInReady)
      expectAuthorisationGrantsAccess(mockedAuthResponse)
      expectIsArnAllowed(allowed = true)
      expectGetSessionItem(CLIENT_REFERENCE, "The New Name")
      val expectedClient = displayClients.head
      expectLookupClient(arn)(expectedClient)

      //when
      val result = controller.showClientReferenceUpdatedComplete(expectedClient.id)(request)

      //then
      status(result) shouldBe OK
      val html = Jsoup.parse(contentAsString(result))

      html.title() shouldBe "Client reference will update shortly - Agent services account - GOV.UK"
      html
        .select(Css.confirmationPanelH1)
        .text() shouldBe "Tax reference: ending in 6780 Client reference will update shortly"
      html.select(Css.paragraphs).get(0)
        .text()shouldBe "You have asked us to update this client reference in your agent services account. We’ll update it to The New Name in the next two hours. We will not change the client reference in other HMRC online services."
    }

    s"GET showClientReferenceUpdatedComplete for invalid client id" in {
      //given
      expectGetSessionItem(OPT_IN_STATUS, OptedInReady)
      expectAuthorisationGrantsAccess(mockedAuthResponse)
      expectIsArnAllowed(allowed = true)
      val invalidClientId = "not found id"
      expectLookupClientNotFound(arn)(invalidClientId)

      //when
      val result = controller.showClientReferenceUpdatedComplete(invalidClientId)(request)

      //then
      status(result) shouldBe NOT_FOUND
    }

  }

}<|MERGE_RESOLUTION|>--- conflicted
+++ resolved
@@ -280,12 +280,8 @@
       linksToGroups.size() shouldBe 3
       linksToGroups.get(0).text() shouldBe "groupName"
       linksToGroups.get(0).attr("href") shouldBe
-<<<<<<< HEAD
-        controllers.routes.ManageGroupClientsController.showExistingGroupClients(groupSummaries(0).groupId,None, None).url
-=======
-        controllers.routes.ManageGroupClientsController.showExistingGroupClients(groupSummaries.head.groupId,None, None)
-          .url
->>>>>>> 67e9ccc4
+        controllers.routes.ManageGroupClientsController.showExistingGroupClients(groupSummaries.head.groupId,None, None).url
+
       linksToGroups.get(2).text() shouldBe "groupName2"
       linksToGroups.get(2).attr("href") shouldBe
         controllers.routes.ManageTaxGroupClientsController.showExistingGroupClients(groupSummaries(2).groupId,None,None).url}
