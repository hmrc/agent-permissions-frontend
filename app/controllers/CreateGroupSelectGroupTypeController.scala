/*
 * Copyright 2023 HM Revenue & Customs
 *
 * Licensed under the Apache License, Version 2.0 (the "License");
 * you may not use this file except in compliance with the License.
 * You may obtain a copy of the License at
 *
 *     http://www.apache.org/licenses/LICENSE-2.0
 *
 * Unless required by applicable law or agreed to in writing, software
 * distributed under the License is distributed on an "AS IS" BASIS,
 * WITHOUT WARRANTIES OR CONDITIONS OF ANY KIND, either express or implied.
 * See the License for the specific language governing permissions and
 * limitations under the License.
 */

package controllers

import config.AppConfig
import controllers.actions.{AuthAction, GroupAction, OptInStatusAction, SessionAction}
import forms.{TaxServiceGroupTypeForm, YesNoForm}
import models.TaxServiceGroupType
import play.api.Logging
import play.api.i18n.{I18nSupport, MessagesApi}
import play.api.mvc._
import services.{ClientService, GroupService, SessionCacheService}
import uk.gov.hmrc.play.bootstrap.frontend.controller.FrontendController
import utils.ViewUtils
import views.html.groups.create.groupType.{exceed_group_selection, review_group_type, select_group_tax_type, select_group_type}

import javax.inject.{Inject, Singleton}
import scala.concurrent.ExecutionContext


@Singleton
class CreateGroupSelectGroupTypeController @Inject()
(
  mcc: MessagesControllerComponents,
  val sessionCacheService: SessionCacheService,
  val groupService: GroupService,
  authAction: AuthAction,
  optInStatusAction: OptInStatusAction,
  clientService: ClientService,
  sessionAction: SessionAction,
  groupAction: GroupAction,
  select_group_type: select_group_type,
  select_group_tax_type: select_group_tax_type,
  review_group_type: review_group_type,
  exceed_group_selection: exceed_group_selection
)(implicit val appConfig: AppConfig, ec: ExecutionContext,
  implicit override val messagesApi: MessagesApi
) extends FrontendController(mcc) with I18nSupport with Logging {

  val ctrlRoutes: ReverseCreateGroupSelectGroupTypeController = controllers.routes.CreateGroupSelectGroupTypeController

  import authAction.isAuthorisedAgent
  import groupAction.withGroupTypeAndAuthorised
  import optInStatusAction.isOptedIn
  import sessionAction.withSessionItem

  def showSelectGroupType(origin: Option[String]): Action[AnyContent] = Action.async { implicit request =>
    isAuthorisedAgent { arn =>
      isOptedIn(arn) { _ =>
<<<<<<< HEAD
        sessionCacheService.deleteAll(sessionKeys).map(_ =>
          Ok(select_group_type(YesNoForm.form(), origin))
        )
=======
        for {
          _               <- sessionCacheService.deleteAll(sessionKeys)
          mGroupTypeStr   <- sessionCacheService.get(GROUP_TYPE)
          mGroupTypeBool  = mGroupTypeStr.map(_ == CUSTOM_GROUP)
        } yield {
          Ok(select_group_type(formWithFilledValue(YesNoForm.form(), mGroupTypeBool)))
        }
>>>>>>> 12bda4e7
      }
    }
  }

  def submitSelectGroupType: Action[AnyContent] = Action.async { implicit request =>
    isAuthorisedAgent { arn =>
      isOptedIn(arn) { _ =>
        YesNoForm
          .form("group.type.error")
          .bindFromRequest()
          .fold(
            formWithErrors =>
              Ok(select_group_type(formWithErrors, None)).toFuture,
            (isCustomGroupType: Boolean) => {
              if (isCustomGroupType) {
                sessionCacheService
                  .put(GROUP_TYPE, CUSTOM_GROUP)
                  .map(_ => Redirect(controllers.routes.CreateGroupSelectNameController.showGroupName()))
              } else {
                sessionCacheService
                  .put(GROUP_TYPE, TAX_SERVICE_GROUP)
                  .map(_ => Redirect(ctrlRoutes.showSelectTaxServiceGroupType()))
              }
            }
          )
      }
    }
  }

  def showSelectTaxServiceGroupType: Action[AnyContent] = Action.async { implicit request =>
    withGroupTypeAndAuthorised { (_, arn) =>

      for {
        info <- clientService.getAvailableTaxServiceClientCount(arn)
        sel <- sessionCacheService.get(GROUP_SERVICE_TYPE)
      } yield
        if(info.isEmpty)
          Ok(exceed_group_selection())
        else {
          Ok(select_group_tax_type(formWithFilledValue(TaxServiceGroupTypeForm.form, sel.map(TaxServiceGroupType)), info))
        }
    }
  }

  def submitSelectTaxServiceGroupType: Action[AnyContent] = Action.async { implicit request =>
    withGroupTypeAndAuthorised { (_, arn) =>
        TaxServiceGroupTypeForm.form.bindFromRequest()
          .fold(formWithErrors => {
            clientService.getAvailableTaxServiceClientCount(arn).map(info =>
              Ok(select_group_tax_type(formWithErrors, info))
            )
          },
            (formData: TaxServiceGroupType) => {
              sessionCacheService
                .put(GROUP_SERVICE_TYPE, formData.groupType)
                .flatMap(_ => {
                  groupService
                    .groupNameCheck(arn, ViewUtils.displayTaxServiceFromServiceKey(formData.groupType))
                    .flatMap(
                      nameAvailable =>
                        if (nameAvailable)
                          for {
                            _ <- sessionCacheService.put[String](GROUP_NAME, ViewUtils.displayTaxServiceFromServiceKey(formData.groupType))
                          } yield Redirect(ctrlRoutes.showReviewTaxServiceGroupType())
                        else {
                          Redirect(ctrlRoutes.showReviewTaxServiceGroupType()).toFuture
                        })
                })
            }
          )
    }
  }

  def showReviewTaxServiceGroupType: Action[AnyContent] = Action.async { implicit request =>
    withGroupTypeAndAuthorised { (_, _) =>
      withSessionItem[String](GROUP_SERVICE_TYPE) { maybeTaxServiceGroupType =>
        maybeTaxServiceGroupType.fold(Redirect(ctrlRoutes.showSelectTaxServiceGroupType()))(taxGroupType =>
          Ok(review_group_type(YesNoForm.form(""), taxGroupType))
        ).toFuture
      }
    }
  }

  def submitReviewTaxServiceGroupType: Action[AnyContent] = Action.async { implicit request =>
    withGroupTypeAndAuthorised { (_, _) =>
      YesNoForm.form("group.tax-service.review.error").bindFromRequest()
        .fold(formWithErrors => {
          withSessionItem[String](GROUP_SERVICE_TYPE) { maybeTaxServiceGroupType =>
            maybeTaxServiceGroupType.fold(Redirect(ctrlRoutes.showSelectTaxServiceGroupType()))(taxGroupType =>
              Ok(review_group_type(formWithErrors, taxGroupType))
            ).toFuture
          }
        },
          (continue: Boolean) => {
            if (continue) {
              // could add skip to name tax group here
              Redirect(routes.CreateGroupSelectNameController.showGroupName())
            } else {
              Redirect(ctrlRoutes.showSelectGroupType())
            }
          }.toFuture
        )
    }
  }
}<|MERGE_RESOLUTION|>--- conflicted
+++ resolved
@@ -61,19 +61,13 @@
   def showSelectGroupType(origin: Option[String]): Action[AnyContent] = Action.async { implicit request =>
     isAuthorisedAgent { arn =>
       isOptedIn(arn) { _ =>
-<<<<<<< HEAD
-        sessionCacheService.deleteAll(sessionKeys).map(_ =>
-          Ok(select_group_type(YesNoForm.form(), origin))
-        )
-=======
         for {
           _               <- sessionCacheService.deleteAll(sessionKeys)
           mGroupTypeStr   <- sessionCacheService.get(GROUP_TYPE)
           mGroupTypeBool  = mGroupTypeStr.map(_ == CUSTOM_GROUP)
         } yield {
-          Ok(select_group_type(formWithFilledValue(YesNoForm.form(), mGroupTypeBool)))
+          Ok(select_group_type(formWithFilledValue(YesNoForm.form(), mGroupTypeBool), origin))
         }
->>>>>>> 12bda4e7
       }
     }
   }
@@ -169,7 +163,6 @@
         },
           (continue: Boolean) => {
             if (continue) {
-              // could add skip to name tax group here
               Redirect(routes.CreateGroupSelectNameController.showGroupName())
             } else {
               Redirect(ctrlRoutes.showSelectGroupType())
