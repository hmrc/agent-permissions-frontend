service.name = Manage Agent Permissions
service.text = Manage Agent Permissions

generic.title={0} - {1} - GOV.UK
error-prefix=Error:
common.errorSummary.heading=There is a problem

common.yes.label=Yes
common.no.label=No
common.caption.group.name={0} access group
continue=Continue
common.what.happens.next=What happens next?
common.change=Change

common.clients=Clients
common.teamMembers=Team members

continue.button=Continue
save.and.continue.button=Save and continue
submit.button=Submit
filter.legend=Filters
filter.apply=Apply filters
filter.clear=Clear filters

cya.th.clients=Clients
cya.th.members=Team members

error.select-clients.empty=You must select at least one client
error.search-filter.empty=You must enter a tax reference, client name or select a tax service to apply filters

tax-service.mdt-it=Making Tax Digital for Income Tax
tax-service.vat=VAT
tax-service.ppt=Plastic Packaging Tax
tax-service.cgt=Capital Gains Tax on UK Property account
tax-service.trusts=Maintain a Trust or Estate


opt-in-info.h1=Opting in to use access groups
opt-in-info.inset=By default, agent services accounts allow all users to view and manage the tax affairs of all clients using a shared login
opt-in-info.p1=If you opt in to use access groups you can create groups of clients based on client type, tax services, regions or your team members internal working groups.
opt-in-info.p2=This feature is designed for agent services accounts that have multiple clients and want to manage team member access rights to their client’s tax information.

do-you-want-to-opt-in.h1=Do you want to opt in to use access groups?
do-you-want-to-opt-in.yes.label=Yes, I want to opt-in
do-you-want-to-opt-in.yes.error=Please select an option.
do-you-want-to-opt-in.no.label=No, I want to remain opted-out

you-have-opted-in.h1=You have opted in to use access groups
you-have-opted-in.h2=What happens next
you-have-opted-in.p=You now need to create <b>access groups</b> and assign clients and team members to them.
you-have-opted-in.button=Create an access group

you-have-not-opted-in.h1=You have not opted-in to use access groups
you-have-not-opted-in.h2=What happens next
you-have-not-opted-in.p=You can opt in at any time later
you-have-not-opted-in.button=Back to manage groups page


opt-out-info.h1=Opting out of using access groups
opt-out-info.inset=If you opt out of using this feature any access groups you have created will be removed.
opt-out-info.p1=Opting out will mean that all users will be able to view and manage the tax affairs of all clients.
opt-out-info.p2=You can opt in to use access groups later but you will have to create them again and reassign clients and team members to each group.

do-you-want-to-opt-out.h1=Do you want to opt out of using access groups?
do-you-want-to-opt-out.yes.label=Yes, I want to opt out
do-you-want-to-opt-out.no.label=No, I want to stay opted in
do-you-want-to-opt-out.yes.error=Please select an option.

you-have-opted-out.h1=You have opted out of using access groups
you-have-opted-out.h2=What happens next
you-have-opted-out.p1=You will need to log out and log back in to see this change, after which all users will be able to view all clients.
you-have-opted-out.p2=Your account will show that you have chosen to opt out of using access groups. If you wish to opt in to use this feature again you can do so from your agent services manage account page.
you-have-opted-out.button=Return to manage account

group.create.h1=Create an access group
group.create.name.label=What do you want to call this access group?
group.name.max.length=Access group name must be 38 characters or fewer
group.name.required=Enter an access group name


group.confirm.h1=Confirm group name for {0}
group.confirm.name.label=Is the access group name correct?
group.name.confirm.required.error=Select yes if the access group name is correct

group.client.list.h1=Select clients
group.client.list.p1=Select clients for this access group by ticking the boxes. You can also use the select all box or search. Then select the "Add clients" button.
client-filter.text.label=Filter by tax reference or client name
client-filter.select.label=Filter by tax service

group.client.list.table.checkbox=Checkboxes
group.client.list.table.th1=Client name
group.client.list.table.th2=Tax reference
group.client.list.table.th3=Tax service
error.client.list.empty=You must select at least one client 

group.clients.review.h1=You have selected {0} clients
group.selected.clients.change=Change selected clients
group.clients.review.title=Review selected clients

group.members.list.h1=Select team members
group.members.list.p1=Select team members for this access group by ticking the boxes. You can also use the select all box or filter by name or email address.
group.members.list.filter.label=Filter by name or email
group.members.list.table.th1=Name
group.members.list.table.th2=Email
error.members.list.empty=You must select at least one team member 

group.teamMembers.review.h1=You have selected {0} team members
group.selected.teamMembers.change=Change selected team members
group.teamMembers.review.title=Review selected team members

cya.h1=Check your answers
cya.p=Confirm clients and team members selected for this access group
cya.inset=The team members you have selected will have permission to view and manage the tax affairs of all the clients in this access group

<<<<<<< HEAD
=======

>>>>>>> a45c09c1
group.created.h1=Access group created
group.created.panelContent={0} access group is now active
group.created.p=The team members you selected can now view and manage the tax affairs of all the clients in this access group
group.created.a=Return to manage account

group.manage.h1=Manage access groups
group.manage.p=The team members in the group will be able to manage the tax affairs of clients in the group
group.manage.tabs.1.label=Access groups
group.manage.tabs.2.label=Unassigned clients

group.manage.no.groups.h3=No groups found
group.manage.no.groups.p=You can create an access group to control which team members can manage the tax affairs of clients in the group
group.manage.no.groups.button=Create new access group
group.manage.no.unassigned.clients.h3=No unassigned clients found
<|MERGE_RESOLUTION|>--- conflicted
+++ resolved
@@ -21,9 +21,6 @@
 filter.legend=Filters
 filter.apply=Apply filters
 filter.clear=Clear filters
-
-cya.th.clients=Clients
-cya.th.members=Team members
 
 error.select-clients.empty=You must select at least one client
 error.search-filter.empty=You must enter a tax reference, client name or select a tax service to apply filters
@@ -112,10 +109,6 @@
 cya.p=Confirm clients and team members selected for this access group
 cya.inset=The team members you have selected will have permission to view and manage the tax affairs of all the clients in this access group
 
-<<<<<<< HEAD
-=======
-
->>>>>>> a45c09c1
 group.created.h1=Access group created
 group.created.panelContent={0} access group is now active
 group.created.p=The team members you selected can now view and manage the tax affairs of all the clients in this access group
