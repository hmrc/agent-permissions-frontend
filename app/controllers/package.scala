/*
 * Copyright 2022 HM Revenue & Customs
 *
 * Licensed under the Apache License, Version 2.0 (the "License");
 * you may not use this file except in compliance with the License.
 * You may obtain a copy of the License at
 *
 *     http://www.apache.org/licenses/LICENSE-2.0
 *
 * Unless required by applicable law or agreed to in writing, software
 * distributed under the License is distributed on an "AS IS" BASIS,
 * WITHOUT WARRANTIES OR CONDITIONS OF ANY KIND, either express or implied.
 * See the License for the specific language governing permissions and
 * limitations under the License.
 */

import models.DisplayClient
import uk.gov.hmrc.agentmtdidentifiers.model._
import uk.gov.hmrc.mongo.cache.DataKey

import scala.concurrent.Future

package object controllers {

  implicit class ToFuture[T](t: T) {
    def toFuture = Future successful t
  }

  val isEligibleToOptIn: OptinStatus => Boolean = status => status == OptedOutEligible
  val isOptedIn: OptinStatus => Boolean = status => status == OptedInReady || status == OptedInNotReady || status == OptedInSingleUser
  val isOptedOut: OptinStatus => Boolean = status => status == OptedOutEligible || status == OptedOutSingleUser || status == OptedOutWrongClientCount
  val isOptedInComplete: OptinStatus => Boolean = status => status == OptedInReady

  val OPTIN_STATUS: DataKey[OptinStatus] = DataKey("optinStatus")
  val GROUP_NAME: DataKey[String] = DataKey("groupName")
  val GROUP_NAME_CONFIRMED: DataKey[Boolean] = DataKey("groupNameConfirmed")
<<<<<<< HEAD
  val GROUP_CLIENTS_SELECTED: DataKey[Seq[DisplayClient]] = DataKey("groupClientsSelected")

}
=======
  val GROUP_CLIENTS: DataKey[Seq[Client]] = DataKey("groupClients")

  val sessionKeys = List(OPTIN_STATUS, GROUP_NAME, GROUP_NAME_CONFIRMED, GROUP_CLIENTS)

}
>>>>>>> ff6c4da0
<|MERGE_RESOLUTION|>--- conflicted
+++ resolved
@@ -34,14 +34,10 @@
   val OPTIN_STATUS: DataKey[OptinStatus] = DataKey("optinStatus")
   val GROUP_NAME: DataKey[String] = DataKey("groupName")
   val GROUP_NAME_CONFIRMED: DataKey[Boolean] = DataKey("groupNameConfirmed")
-<<<<<<< HEAD
   val GROUP_CLIENTS_SELECTED: DataKey[Seq[DisplayClient]] = DataKey("groupClientsSelected")
-
-}
-=======
   val GROUP_CLIENTS: DataKey[Seq[Client]] = DataKey("groupClients")
 
   val sessionKeys = List(OPTIN_STATUS, GROUP_NAME, GROUP_NAME_CONFIRMED, GROUP_CLIENTS)
 
+
 }
->>>>>>> ff6c4da0
