/*
 * Copyright 2022 HM Revenue & Customs
 *
 * Licensed under the Apache License, Version 2.0 (the "License");
 * you may not use this file except in compliance with the License.
 * You may obtain a copy of the License at
 *
 *     http://www.apache.org/licenses/LICENSE-2.0
 *
 * Unless required by applicable law or agreed to in writing, software
 * distributed under the License is distributed on an "AS IS" BASIS,
 * WITHOUT WARRANTIES OR CONDITIONS OF ANY KIND, either express or implied.
 * See the License for the specific language governing permissions and
 * limitations under the License.
 */

import models.{DisplayClient, TeamMember}
import uk.gov.hmrc.agentmtdidentifiers.model._
import uk.gov.hmrc.mongo.cache.DataKey

import scala.concurrent.Future

package object controllers {

  implicit class ToFuture[T](t: T) {
    def toFuture = Future successful t
  }

  val isEligibleToOptIn: OptinStatus => Boolean = status => status == OptedOutEligible
  val isOptedIn: OptinStatus => Boolean = status => status == OptedInReady || status == OptedInNotReady || status == OptedInSingleUser
  val isOptedOut: OptinStatus => Boolean = status => status == OptedOutEligible || status == OptedOutSingleUser || status == OptedOutWrongClientCount
  val isOptedInComplete: OptinStatus => Boolean = status => status == OptedInReady

  val OPTIN_STATUS: DataKey[OptinStatus] = DataKey("optinStatus")
  val GROUP_NAME: DataKey[String] = DataKey("groupName")
  val GROUP_NAME_CONFIRMED: DataKey[Boolean] = DataKey("groupNameConfirmed")
  val GROUP_CLIENTS_SELECTED: DataKey[Seq[DisplayClient]] = DataKey("groupClientsSelected")
  val GROUP_CLIENTS: DataKey[Seq[Client]] = DataKey("groupClients")
  val GROUP_TEAM_MEMBERS_SELECTED: DataKey[Seq[TeamMember]] = DataKey("groupTeamMembersSelected")
<<<<<<< HEAD
  val NAME_OF_GROUP_CREATED: DataKey[String] = DataKey("nameOfGroupCreated")
=======
  val FILTERED_CLIENTS: DataKey[Seq[DisplayClient]] = DataKey("filteredClients") //the filtered result
  val HIDDEN_CLIENTS: DataKey[Boolean] = DataKey("hiddenClients") // some previously selected clients are not in the filtered result
>>>>>>> f8a30a49

  val sessionKeys = List(OPTIN_STATUS, GROUP_NAME, GROUP_NAME_CONFIRMED, GROUP_CLIENTS)


}
<|MERGE_RESOLUTION|>--- conflicted
+++ resolved
@@ -37,12 +37,9 @@
   val GROUP_CLIENTS_SELECTED: DataKey[Seq[DisplayClient]] = DataKey("groupClientsSelected")
   val GROUP_CLIENTS: DataKey[Seq[Client]] = DataKey("groupClients")
   val GROUP_TEAM_MEMBERS_SELECTED: DataKey[Seq[TeamMember]] = DataKey("groupTeamMembersSelected")
-<<<<<<< HEAD
   val NAME_OF_GROUP_CREATED: DataKey[String] = DataKey("nameOfGroupCreated")
-=======
   val FILTERED_CLIENTS: DataKey[Seq[DisplayClient]] = DataKey("filteredClients") //the filtered result
   val HIDDEN_CLIENTS: DataKey[Boolean] = DataKey("hiddenClients") // some previously selected clients are not in the filtered result
->>>>>>> f8a30a49
 
   val sessionKeys = List(OPTIN_STATUS, GROUP_NAME, GROUP_NAME_CONFIRMED, GROUP_CLIENTS)
 
